""" Pipeline decorators """
import os
import traceback
import threading
import concurrent.futures as cf
import asyncio
import functools
import logging

from .named_expr import NamedExpression


def _workers_count():
    cpu_count = 0
    try:
        cpu_count = len(os.sched_getaffinity(0))
    except AttributeError:
        cpu_count = os.cpu_count()
    return cpu_count * 4


def _make_action_wrapper_with_args(use_lock=None):    # pylint: disable=redefined-outer-name
    return functools.partial(_make_action_wrapper, _use_lock=use_lock)

def _make_action_wrapper(action_method, _use_lock=None):
    @functools.wraps(action_method)
    def _action_wrapper(action_self, *args, **kwargs):
        """ Call the action method """
        if _use_lock is not None:
            if action_self.pipeline is not None:
                if isinstance(_use_lock, bool):
                    _lock_name = '#_lock_' + action_method.__name__
                else:
                    _lock_name = _use_lock
                if not action_self.pipeline.has_variable(_lock_name):
                    action_self.pipeline.init_variable(_lock_name, threading.Lock())
                action_self.pipeline.get_variable(_lock_name).acquire()

        _res = action_method(action_self, *args, **kwargs)

        if _use_lock is not None:
            if action_self.pipeline is not None:
                action_self.pipeline.get_variable(_lock_name).release()

        return _res

    _action_wrapper.action = dict(method=action_method, use_lock=_use_lock)
    return _action_wrapper

def action(*args, **kwargs):
    """ Decorator for action methods in :class:`~dataset.Batch` classes

    Examples
    --------

    .. code-block:: python

        @action
        def some_action(self, arg1, arg2):
            ...

        @action(model='some_model')
        def train_model(self, model, another_arg):
            ...

        @action(use_lock=True)
        def critical_section(self, some_arg, another_arg):
            ...

        @action(use_lock='lock_name')
        def another_critical_section(self, some_arg, another_arg):
            ...
    """
    if len(args) == 1 and callable(args[0]):
        # action without arguments
        return _make_action_wrapper(action_method=args[0])
    # action with arguments
    return _make_action_wrapper_with_args(*args, **kwargs)


def any_action_failed(results):
    """ Return `True` if some parallelized invocations threw exceptions """
    return any(isinstance(res, Exception) for res in results)

def inbatch_parallel(init, post=None, target='threads', **dec_kwargs):
    """ Decorator for parallel methods in :class:`~dataset.Batch` classes"""
    if target not in ['nogil', 'threads', 'mpc', 'async', 'for', 't', 'm', 'a', 'f']:
        raise ValueError("target should be one of 'threads', 'mpc', 'async', 'for'")

    def inbatch_parallel_decorator(method):
        """ Return a decorator which run a method in parallel """
        def _check_functions(self):
            """ Check dcorator's `init` and `post` parameters """
            if init is None:
                raise ValueError("init cannot be None")
            else:
                try:
                    init_fn = getattr(self, init)
                except AttributeError:
                    raise ValueError("init should refer to a method or property of the class", type(self).__name__,
                                     "returning the list of arguments")
            if post is not None:
                try:
                    post_fn = getattr(self, post)
                except AttributeError:
                    raise ValueError("post should refer to a method of the class", type(self).__name__)
                if not callable(post_fn):
                    raise ValueError("post should refer to a method of the class", type(self).__name__)
            else:
                post_fn = None
            return init_fn, post_fn

        def _call_init_fn(init_fn, args, kwargs):
            if callable(init_fn):
                return init_fn(*args, **kwargs)
            return init_fn

        def _call_post_fn(self, post_fn, futures, args, kwargs):
            all_results = []
            for future in futures:
                try:
                    if isinstance(future, (cf.Future, asyncio.Task)):
                        result = future.result()
                    else:
                        result = future
                except Exception as exce:  # pylint: disable=broad-except
                    result = exce
                finally:
                    all_results += [result]

            if post_fn is None:
                if any_action_failed(all_results):
                    all_errors = [error for error in all_results if isinstance(error, Exception)]
                    print(all_errors)
                    traceback.print_tb(all_errors[0].__traceback__)
                return self
            else:
                return post_fn(all_results, *args, **kwargs)

        def _prepare_args(self, args, kwargs):
            params = list()

            def _get_value(value, pos=None, name=None):
                if isinstance(value, NamedExpression):
                    if pos is not None:
                        params.append(pos)
                    elif name is not None:
                        params.append(name)
                    v = value.get(batch=self)
                    return v
                return value

            _args = []
            for i, v in enumerate(args):
                _args.append(_get_value(v, pos=i))
            _kwargs = {}
            for k, v in kwargs.items():
                _kwargs.update({k: _get_value(v, name=k)})

            return _args, _kwargs, params

        def _make_args(iteration, init_args, args, kwargs, params=None):
            """ Make args, kwargs tuple """
            if isinstance(init_args, tuple) and len(init_args) == 2:
                margs, mkwargs = init_args
            elif isinstance(init_args, dict):
                margs = list()
                mkwargs = init_args
            else:
                margs = init_args
                mkwargs = dict()
            margs = margs if isinstance(margs, (list, tuple)) else [margs]

            if params:
                _args = list(args)
                _kwargs = {**kwargs}
                for k in params:
                    if isinstance(k, str):
                        _kwargs[k] = _kwargs[k][iteration]
                    else:
                        _args[k] = _args[k][iteration]
            else:
                _args = args
                _kwargs = kwargs

            if len(args) > 0:
                margs = list(margs) + list(_args)
            if len(kwargs) > 0:
                mkwargs.update(_kwargs)

            return margs, mkwargs

        def wrap_with_threads(self, args, kwargs):
            """ Run a method in parallel """
            init_fn, post_fn = _check_functions(self)

            n_workers = kwargs.pop('n_workers', _workers_count())
            with cf.ThreadPoolExecutor(max_workers=n_workers) as executor:
                futures = []
<<<<<<< HEAD
                param_purpose = None
                if 'param_isfor' in kwargs:
                    param_purpose = kwargs.pop('param_isfor')
                params = {}
                if not param_purpose is None:
                    for param, purpose in param_purpose.items():
                        if purpose == 'all':
                            params[param] = kwargs.pop(param)
                full_kwargs = {**dec_kwargs, **kwargs}
                # print(method)

                # print('dec_kwargs', dec_kwargs)
                # print('full_kwargs', full_kwargs)

                # print('full', full_kwargs)
                # print('args', args)
                # print('purpose', param_purpose)
                # print('kwargs',kwargs)


                for i, arg in enumerate(_call_init_fn(init_fn, args, full_kwargs)):
                    margs, mkwargs = _make_args(arg, args, kwargs)
                    # print('before:', mkwargs, margs)
                    for k, v in params.items():
                        mkwargs[k] = v[i]
                    # print('after', mkwargs)
                    # print('*'*50)
=======
                args, kwargs, params = _prepare_args(self, args, kwargs)
                full_kwargs = {**dec_kwargs, **kwargs}
                for iteration, arg in enumerate(_call_init_fn(init_fn, args, full_kwargs)):
                    margs, mkwargs = _make_args(iteration, arg, args, kwargs, params)
>>>>>>> 5fd5a623
                    one_ft = executor.submit(method, self, *margs, **mkwargs)
                    futures.append(one_ft)

                timeout = kwargs.get('timeout', None)
                cf.wait(futures, timeout=timeout, return_when=cf.ALL_COMPLETED)

            return _call_post_fn(self, post_fn, futures, args, full_kwargs)

        def wrap_with_mpc(self, args, kwargs):
            """ Run a method in parallel """
            init_fn, post_fn = _check_functions(self)

            n_workers = kwargs.pop('n_workers', _workers_count())
            with cf.ProcessPoolExecutor(max_workers=n_workers) as executor:
                futures = []
                mpc_func = method(self, *args, **kwargs)
                args, kwargs, params = _prepare_args(self, args, kwargs)
                full_kwargs = {**dec_kwargs, **kwargs}
                for iteration, arg in enumerate(_call_init_fn(init_fn, args, full_kwargs)):
                    margs, mkwargs = _make_args(iteration, arg, args, kwargs, params)
                    one_ft = executor.submit(mpc_func, *margs, **mkwargs)
                    futures.append(one_ft)

                timeout = kwargs.pop('timeout', None)
                cf.wait(futures, timeout=timeout, return_when=cf.ALL_COMPLETED)

            return _call_post_fn(self, post_fn, futures, args, full_kwargs)

        def wrap_with_async(self, args, kwargs):
            """ Run a method in parallel with async / await """
            try:
                loop = asyncio.get_event_loop()
            except RuntimeError:
                # this is a new thread where there is no loop
                loop = kwargs.get('loop', None)
                asyncio.set_event_loop(loop)
            else:
                loop = kwargs.get('loop', loop)

            init_fn, post_fn = _check_functions(self)

            futures = []
            args, kwargs, params = _prepare_args(self, args, kwargs)
            full_kwargs = {**dec_kwargs, **kwargs}
            for iteration, arg in enumerate(_call_init_fn(init_fn, args, full_kwargs)):
                margs, mkwargs = _make_args(iteration, arg, args, kwargs, params)
                futures.append(asyncio.ensure_future(method(self, *margs, **mkwargs)))

            loop.run_until_complete(asyncio.gather(*futures, loop=loop, return_exceptions=True))

            return _call_post_fn(self, post_fn, futures, args, full_kwargs)

        def wrap_with_for(self, args, kwargs):
            """ Run a method sequentially (without parallelism) """
            init_fn, post_fn = _check_functions(self)

            _ = kwargs.pop('n_workers', _workers_count())
            futures = []
            args, kwargs, params = _prepare_args(self, args, kwargs)
            full_kwargs = {**dec_kwargs, **kwargs}
            for iteration, arg in enumerate(_call_init_fn(init_fn, args, full_kwargs)):
                margs, mkwargs = _make_args(iteration, arg, args, kwargs, params)
                try:
                    one_ft = method(self, *margs, **mkwargs)
                except Exception as e:   # pylint: disable=broad-except
                    one_ft = e
                futures.append(one_ft)

            return _call_post_fn(self, post_fn, futures, args, full_kwargs)

        @functools.wraps(method)
        def wrapped_method(self, *args, **kwargs):
            """ Wrap a method with a required parallel engine """
            if 'target' in kwargs:
                _target = kwargs.pop('target')
            else:
                _target = target

            if asyncio.iscoroutinefunction(method) or _target in ['async', 'a']:
                return wrap_with_async(self, args, kwargs)
            elif _target in ['threads', 't']:
                return wrap_with_threads(self, args, kwargs)
            elif _target in ['mpc', 'm']:
                return wrap_with_mpc(self, args, kwargs)
            elif _target in ['for', 'f']:
                return wrap_with_for(self, args, kwargs)
            raise ValueError('Wrong parallelization target:', _target)
        return wrapped_method
    return inbatch_parallel_decorator


parallel = inbatch_parallel  # pylint: disable=invalid-name

def njit(nogil=True):
    """ Fake njit decorator to use when numba is not installed """
    _ = nogil
    def njit_fake_decorator(method):
        """ Return a decorator """
        @functools.wraps(method)
        def wrapped_method(*args, **kwargs):
            """ Log warning that numba is not installed which causes preformance degradation """
            logging.warning('numba is not installed. This causes a severe performance degradation for method %s',
                            method.__name__)
            return method(*args, **kwargs)
        return wrapped_method
    return njit_fake_decorator<|MERGE_RESOLUTION|>--- conflicted
+++ resolved
@@ -197,40 +197,10 @@
             n_workers = kwargs.pop('n_workers', _workers_count())
             with cf.ThreadPoolExecutor(max_workers=n_workers) as executor:
                 futures = []
-<<<<<<< HEAD
-                param_purpose = None
-                if 'param_isfor' in kwargs:
-                    param_purpose = kwargs.pop('param_isfor')
-                params = {}
-                if not param_purpose is None:
-                    for param, purpose in param_purpose.items():
-                        if purpose == 'all':
-                            params[param] = kwargs.pop(param)
-                full_kwargs = {**dec_kwargs, **kwargs}
-                # print(method)
-
-                # print('dec_kwargs', dec_kwargs)
-                # print('full_kwargs', full_kwargs)
-
-                # print('full', full_kwargs)
-                # print('args', args)
-                # print('purpose', param_purpose)
-                # print('kwargs',kwargs)
-
-
-                for i, arg in enumerate(_call_init_fn(init_fn, args, full_kwargs)):
-                    margs, mkwargs = _make_args(arg, args, kwargs)
-                    # print('before:', mkwargs, margs)
-                    for k, v in params.items():
-                        mkwargs[k] = v[i]
-                    # print('after', mkwargs)
-                    # print('*'*50)
-=======
                 args, kwargs, params = _prepare_args(self, args, kwargs)
                 full_kwargs = {**dec_kwargs, **kwargs}
                 for iteration, arg in enumerate(_call_init_fn(init_fn, args, full_kwargs)):
                     margs, mkwargs = _make_args(iteration, arg, args, kwargs, params)
->>>>>>> 5fd5a623
                     one_ft = executor.submit(method, self, *margs, **mkwargs)
                     futures.append(one_ft)
 
