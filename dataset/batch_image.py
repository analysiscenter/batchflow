""" Contains Batch classes for images """
import os
from numbers import Number
from functools import wraps

import numpy as np
from skimage.transform import resize
try:
    from imageio import imread, imsave
except ImportError:
    from scipy.ndimage import imread
    from scipy.misc import imsave
import scipy.ndimage

from .batch import Batch
from .decorators import action, inbatch_parallel
from .dsindex import FilesIndex


def get_scipy_transforms():
    """ Returns ``dict`` {'function_name' : function} of functions from scipy.ndimage.

    Function is included if it has 'input : ndarray' or 'input : array_like' in its docstring.
    """

    scipy_transformations = {}
    hooks = ['input : ndarray', 'input : array_like']
    for function_name in scipy.ndimage.__dict__['__all__']:
        function = getattr(scipy.ndimage, function_name)
        doc = getattr(function, '__doc__')
        if doc is not None and (hooks[0] in doc or hooks[1] in doc):
            scipy_transformations[function_name] = function
    return scipy_transformations


def transform_actions(prefix='', suffix='', wrapper=None):
    """ Transforms classmethods that have names like <prefix><name><suffix> to pipeline's actions executed in parallel.

    First, it finds all *class methods* which names have the form <prefix><method_name><suffix>
    (ignores those that start and end with '__').

    Then, all found classmethods are decorated through ``wrapper`` and resulting
    methods are added to the class with the names of the form <method_name>.

    Parameters
    ----------
    prefix : str
    suffix : str
    wrapper : str
        name of the wrapper inside ``Batch`` class

    Examples
    --------
    >>> from dataset import ImagesBatch
    >>> @transform_actions(prefix='_', suffix='_')
    ... class MyImagesBatch(ImagesBatch):
    ...     @classmethod
    ...     def _flip_(cls, image):
    ...             return image[:,::-1]

    Note that if you only want to redefine actions you still have to decorate your class.

    >>> from dataset.opensets import CIFAR10
    >>> dataset = CIFAR10(batch_class=MyImagesBatch, path='.')

    Now dataset.pipeline has flip action that operates as described above.
    If you want to apply an action with some probability, then specify ``p`` parameter:

    >>> from dataset import Pipeline
    >>> pipeline = (Pipeline()
    ...                 ...preprocessing...
    ...                 .flip(p=0.7)
    ...                 ...postprocessing...

    Now each image will be flipped with probability 0.7.
    """
    def _decorator(cls):
        for method_name, method in cls.__dict__.copy().items():
            if method_name.startswith(prefix) and method_name.endswith(suffix) and\
               not method_name.startswith('__') and not method_name.endswith('__'):
                def _wrapper():
                    #pylint: disable=cell-var-from-loop
                    wrapped_method = method
                    @wraps(wrapped_method)
                    def _func(self, *args, src='images', dst='images', **kwargs):
                        return getattr(cls, wrapper)(self, wrapped_method, src=src, dst=dst,
                                                     use_self=True, *args, **kwargs)
                    return _func
                name_slice = slice(len(prefix), -len(suffix))
                wrapped_method_name = method_name[name_slice]
                setattr(cls, wrapped_method_name, action(_wrapper()))
        return cls
    return _decorator


def add_methods(transformations=None, prefix='_', suffix='_'):
    """ Bounds given functions to a decorated class

    All bounded methods' names will be extended with ``prefix`` and ``suffix``.
    For example, if ``transformations``={'method_name': method}, ``suffix``='_all' and ``prefix``='_'
    then a decorated class will have '_method_name_all' method.

    Parameters
    ----------
    transformations : dict
        dict of the form {'method_name' : function_to_bound} -- functions to bound to a class
    prefix : str
    suffix : str
    """

    def _decorator(cls):
        for func_name, func in transformations.items():
            def _method_decorator():
                #pylint: disable=cell-var-from-loop
                added_func = func
                @wraps(added_func)
                def _method(self, *args, **kwargs):
                    _ = self
                    return added_func(*args, **kwargs)
                return _method
            method_name = ''.join((prefix, func_name, suffix))
            added_method = _method_decorator()
            setattr(cls, method_name, added_method)
        return cls
    return _decorator


class BaseImagesBatch(Batch):
    """ Batch class for 2D images """
    components = "images", "labels"
    formats_lower = ['jpg', 'png', 'jpeg']
    formats = set(formats_lower + [x.upper() for x in formats_lower])

    def _make_path(self, ix, src=None):
        """ Compose path.

        Parameters
        ----------
        ix : str
            element's index (filename)
        src : str
            Path to folder with images. Used if `self.index` is not `FilesIndex`.

        Returns
        -------
        path : str
            Full path to an element.
        """

        if isinstance(self.index, FilesIndex):
            path = self.index.get_fullpath(ix)
        else:
            path = os.path.join(src, str(ix))
        return path

    def _load_image(self, ix, src=None, fmt=None, dst="images"):
        """ Loads image.

        .. note:: Please note that ``dst`` must be ``str`` only, sequence is not allowed here.

        Parameters
        ----------
        src : str, None
            path to the folder with an image. If src is None then it is determined from the index.
        dst : str
            Component to write images to.
        fmt : str
            Format of the an image

        Raises
        ------
        NotImplementedError
            If this method is not defined in a child class
        """

        _ = self, ix, src, dst, fmt
        raise NotImplementedError("Must be implemented in a child class")

    @action
    def load(self, *args, src=None, fmt=None, components=None, **kwargs):
        """ Load data.

        .. note:: if `fmt='images'` than ``components`` must be a single component (str).
        .. note:: All parameters must be named only.

        Parameters
        ----------
        src : str, None
            Path to the folder with data. If src is None then path is determined from the index.
        fmt : {'image', 'blosc', 'csv', 'hdf5', 'feather'}
            Format of the file to download.
        components : str, sequence
            components to download.
        """

        if fmt == 'image':
            return self._load_image(src, fmt=fmt, dst=components)
        return super().load(src=src, fmt=fmt, components=components, *args, **kwargs)

    def _dump_image(self, ix, src='images', dst=None, fmt=None):
        """ Saves image to dst.

        .. note:: Please note that ``src`` must be ``str`` only, sequence is not allowed here.

        Parameters
        ----------
        src : str
            Component to get images from.
        dst : str
            Folder where to dump. If dst is None then it is determined from index.

        Raises
        ------
        NotImplementedError
            If this method is not defined in a child class
        """

        _ = self, ix, src, dst, fmt
        raise NotImplementedError("Must be implemented in a child class")

    @action
    def dump(self, *args, dst=None, fmt=None, components="images", img_fmt=None, **kwargs):
        """ Dump data.

        .. note:: If `fmt='images'` than ``dst`` must be a single component (str).

        .. note:: All parameters must be named only.

        Parameters
        ----------
        dst : str, None
            Path to the folder where to dump. If dst is None then path is determined from the index.
        fmt : {'image', 'blosc', 'csv', 'hdf5', 'feather'}
            Format of the file to save.
        components : str, sequence
            Components to save.
        img_fmt : str
            Format to save images to.

        Returns
        -------
        self
        """

        if fmt == 'image':
            return self._dump_image(components, dst, fmt=img_fmt)
        return super().dump(dst=dst, fmt=fmt, components=components, *args, **kwargs)


@transform_actions(prefix='_', suffix='_all', wrapper='apply_transform_all')
@transform_actions(prefix='_', suffix='_', wrapper='apply_transform')
@add_methods(transformations={**get_scipy_transforms(),
                              'pad': np.pad,
                              'resize': resize}, prefix='_', suffix='_')
class ImagesBatch(BaseImagesBatch):
    """ Batch class for 2D images.

    Images are stored as numpy arrays (N, H, W, C).
    """

    @classmethod
    def _get_image_shape(cls, image):
        return image.shape[:2]

    @property
    def image_shape(self):
        """: tuple - shape of the image"""
        if isinstance(self.images.dtype, object):
            _, shapes_count = np.unique([image.shape for image in self.images], return_counts=True, axis=0)
            if len(shapes_count) == 1:
                return self.images.shape[1:]
            else:
                raise RuntimeError('Images have different shapes')
        return self.images.shape[1:]

    @inbatch_parallel(init='indices', post='_assemble')
    def _load_image(self, ix, src=None, fmt=None, dst="images"):
        """ Loads image

        .. note:: Please note that ``dst`` must be ``str`` only, sequence is not allowed here.

        Parameters
        ----------
        src : str, None
            Path to the folder with an image. If src is None then it is determined from the index.
        dst : str
            Component to write images to.
        fmt : str
            Format of an image.

        Returns
        -------
        self
        """

        return imread(self._make_path(ix, src))

    @inbatch_parallel(init='indices')
    def _dump_image(self, ix, src='images', dst=None, fmt=None):
        """ Saves image to dst.

        .. note:: Please note that ``src`` must be ``str`` only, sequence is not allowed here.

        Parameters
        ----------
        src : str
            Component to get images from.
        dst : str
            Folder where to dump.
        fmt : str
            Format of saved image.

        Returns
        -------
        self
        """

        if dst is None:
            raise RuntimeError('You must specify `dst`')
        ix = str(ix) + '.' + fmt if fmt is not None else str(ix)
<<<<<<< HEAD
        imsave(os.path.join(dst, ix))
=======
        imsave(os.path.join(dst, ix), self.get(ix, src))
>>>>>>> 97e028e5


    def _assemble_component(self, result, *args, component='images', **kwargs):
        """ Assemble one component after parallel execution.

        Parameters
        ----------
        result : sequence, array_like
            Results after inbatch_parallel.
        component : str
            component to assemble
        preserve_shape : bool
            If True then all images are cropped from the top left corner to have similar shapes.
            Shape is chosen to be minimal among given images.
        """

        try:
            new_images = np.stack(result)
        except ValueError as e:
            message = str(e)
            if "must have the same shape" in message:
                preserve_shape = kwargs.get('preserve_shape', False)
                if preserve_shape:
                    min_shape = np.array([self._get_image_shape(x) for x in result]).min(axis=0)
                    result = [arr[:min_shape[0], :min_shape[1]].copy() for arr in result]
                    new_images = np.stack(result)
                else:
                    new_images = np.array(result, dtype=object)
            else:
                raise e
        setattr(self, component, new_images)

    def _calc_origin(self, image_shape, origin, background_shape):
        """ Calculate coordinate of the input image with respect to the background.

        Parameters
        ----------
        image_shape : sequence
            shape of the input image.
        origin : array_like, sequence, {'center', 'top_left', 'random'}
            Position of the input image with respect to the background.
            - 'center' - place the center of the input image on the center of the background and crop
                         the input image accordingly.
            - 'top_left' - place the upper-left corner of the input image on the upper-left of the background
                           and crop the input image accordingly.
            - 'random' - place the upper-left corner of the input image on the randomly sampled position
                         in the background. Position is sampled uniformly such that there is no need for cropping.
            - other - place the upper-left corner of the input image on the given position in the background.
        background_shape : sequence
            shape of the background image.

        Returns
        -------
        sequence : calculated origin in the form (row, column)
        """

        if isinstance(origin, str):
            if origin == 'top_left':
                origin = 0, 0
            elif origin == 'center':
                origin = np.maximum(0, np.asarray(background_shape) - image_shape) // 2
            elif origin == 'random':
                origin = (np.random.randint(background_shape[0]-image_shape[0]+1),
                          np.random.randint(background_shape[1]-image_shape[1]+1))
        return np.asarray(origin, dtype=np.int)

    def _scale_(self, image, factor, preserve_shape=False, origin='center'):
        """ Scale the content of each image in the batch.

        Resulting shape is obtained as original_shape * factor.

        Parameters
        -----------
        factor : float, sequence
            resulting shape is obtained as original_shape * factor
            - float - scale all axes with the given factor
            - sequence (factor_1, factort_2, ...) - scale each axis with the given factor separately

        preserve_shape : bool
            whether to preserve the shape of the image after scaling

        origin : {'center', 'top_left', 'random'}, sequence
            Relevant only if `preserve_shape` is True.
            Position of the scaled image with respect to the original one's shape.
            - 'center' - place the center of the rescaled image on the center of the original one and crop
                         the rescaled image accordingly
            - 'top_left' - place the upper-left corner of the rescaled image on the upper-left of the original one
                           and crop the rescaled image accordingly
            - 'random' - place the upper-left corner of the rescaled image on the randomly sampled position
                         in the original one. Position is sampled uniformly such that there is no need for cropping.
            - sequence - place the upper-left corner of the rescaled image on the given position in the original one.
        src : str
            Component to get images from. Default is 'images'.
        dst : str
            Component to write images to. Default is 'images'.
        p : float
            Probability of applying the transform. Default is 1.
        Returns
        -------
        self
        """

        if np.any(np.asarray(factor) <= 0):
            raise ValueError("factor must be greater than 0")
        rescaled_shape = np.ceil(np.array(self._get_image_shape(image)) * factor).astype(np.int16)
        rescaled_image = self._resize_(image, rescaled_shape, preserve_range=True).astype(image.dtype)
        if preserve_shape:
            rescaled_image = self._preserve_shape(image, rescaled_image, origin)
        return rescaled_image

    def _crop_(self, image, origin, shape):
        """ Crop an image.

        Extract image data from the window of the size given by `shape` and placed at `origin`.

        Parameters
        ----------
        image : np.ndarray
        origin : sequence, str
            Upper-left corner of the cropping box. Can be one of:
            - sequence - corner's coordinates in the form of (row, column)
            - 'top_left' - crop an image such that upper-left corners of
                           an image and the cropping box coincide
            - 'center' - crop an image such that centers of
                         an image and the cropping box coincide
            - 'random' - place the upper-left corner of the cropping box at a random position
        shape : sequence
            - sequence - crop size in the form of (rows, columns)
        src : str
            Component to get images from. Default is 'images'.
        dst : str
            Component to write images to. Default is 'images'.
        p : float
            Probability of applying the transform. Default is 1.

        Returns
        -------
        self
        """

        image_shape = self._get_image_shape(image)
        origin = self._calc_origin(shape, origin, image_shape)
        if np.all(origin + shape > image_shape):
            shape = image_shape - origin

        row_slice = slice(origin[0], origin[0] + shape[0])
        column_slice = slice(origin[1], origin[1] + shape[1])
        return image[row_slice, column_slice].copy()

    def _put_on_background_(self, image, background, origin, mask=None):
        """ Put an image on a background at given origin

        Parameters
        ----------
        background : np.ndarray
        origin : sequence, str
            Upper-left corner of the cropping box. Can be one of:
            - sequence - corner's coordinates in the form of (row, column).
            - 'top_left' - crop an image such that upper-left corners of an image and the cropping box coincide.
            - 'center' - crop an image such that centers of an image and the cropping box coincide.
            - 'random' - place the upper-left corner of the cropping box at a random position.

        mask : float, np.ndarray
            if float is fiven then
        Returns
        -------
        self
        """

        image_shape = self._get_image_shape(image)
        background_shape = self._get_image_shape(background)
        origin = self._calc_origin(image_shape, origin, background_shape)
        image = self._crop_(image, 'top_left', np.asarray(background_shape) - origin).copy()

        slice_rows = slice(origin[0], origin[0]+image_shape[0])
        slice_columns = slice(origin[1], origin[1]+image_shape[1])

        new_image = background.copy()

        if mask is None:

            new_image[slice_rows, slice_columns] = image
        elif isinstance(mask, Number):
            image_slice = new_image[slice_rows, slice_columns]
            mask_index = image > mask
            image_slice[mask_index] = image[mask_index]
            new_image[slice_rows, slice_columns] = image_slice

        return new_image

    def _preserve_shape(self, original_image, transformed_image, origin='center'):
        """ Change the transformed image's shape by cropping and adding empty pixels to fit the shape of original image.

        Parameters
        ----------
        original_image : np.ndarray
        transformed_image : np.ndarray
        origin : {'center', 'top_left', 'random'}, sequence
            Position of the transformed image with respect to the original one's shape.
            - 'center' - place the center of the transformed image on the center of the original one and crop
                         the transformed image accordingly.
            - 'top_left' - place the upper-left corner of the transformed image on the upper-left of the original one
                           and crop the transformed image accordingly.
            - 'random' - place the upper-left corner of the transformed image on the randomly sampled position
                         in the original one. Position is sampled uniformly such that there is no need for cropping.
            - sequence - place the upper-left corner of the transformed image on the given position in the original one.

        Returns
        -------
        np.ndarray : image after described actions
        """

        return self._put_on_background_(self._crop_(transformed_image,
                                                    'top_left' if origin != 'center' else 'center',
                                                    self._get_image_shape(original_image)),
                                        np.zeros(original_image.shape, dtype=np.uint8),
                                        origin)

    def _flip_(self, image, mode='lr'):
        """ Flips image.

        Parameters
        ----------
        mode : {'lr', 'ud'}
            - 'lr' - apply the left/right flip
            - 'ud' - apply the upside/down flip
        src : str
            Component to get images from. Default is 'images'.
        dst : str
            Component to write images to. Default is 'images'.
        p : float
            Probability of applying the transform. Default is 1.

        Returns
        -------
        self
        """

        image = image.copy()
        if mode == 'lr':
            image = image[:, ::-1]
        elif mode == 'ud':
            image = image[::-1]
        return image

    def _invert_(self, image, channels='all'):
        """ Invert givn channels.

        Parameters
        ----------
        channels : int, sequence
            Indices of the channels to invert.
        src : str
            Component to get images from. Default is 'images'.
        dst : str
            Component to write images to. Default is 'images'.
        p : float
            Probability of applying the transform. Default is 1.

        Returns
        -------
        self
        """

        image = image.copy()
        if channels == 'all':
            channels = list(range(image.shape[-1]))
        max_intencity = 255 if np.issubdtype(image.dtype, np.integer) else 1.
        image[..., channels] = max_intencity - image[..., channels]
        return image

    def _salt_(self, image, p_noise=.015, color=255, size=(1, 1)):
        """ Set random pixel on image to givan value.

        Every pixel will be set to ``color`` value with probability ``p_noise``.

        Parameters
        ----------
        p_noise : float
            Probability of salting a pixel.
        color : float, int, sequence, callable
            Color's value.
            - int, float, sequence -- value of color
            - callable -- color is sampled for every chosen pixel (rules are the same as for int, float and sequence)
        size : int, sequence of int, callable
            Size of salt
            - int -- square salt with side ``size``
            - sequence -- recangular salt in the form (row, columns)
            - callable -- size is sampled for every chosen pixel (rules are the same as for int and sequence)
        src : str
            Component to get images from. Default is 'images'.
        dst : str
            Component to write images to. Default is 'images'.
        p : float
            Probability of applying the transform. Default is 1.

        Returns
        -------
        self
        """

        image = image.copy()
        mask_size = np.asarray(self._get_image_shape(image))
        mask_salt = np.random.binomial(1, p_noise, size=mask_size).astype(bool)
        if isinstance(size, (tuple, int)) and (size == (1, 1) or size == 1) and not callable(color):
            image[mask_salt] = color
        else:
            size_lambda = size if callable(size) else lambda: size
            color_lambda = color if callable(color) else lambda: color
            mask_salt = np.where(mask_salt)
            for i in range(len(mask_salt[0])):
                current_size = size_lambda()
                current_size = (current_size, current_size) if isinstance(current_size, Number) else current_size
                left_top = np.asarray((mask_salt[0][i], mask_salt[1][i]))
                right_bottom = np.minimum(left_top + current_size, self._get_image_shape(image))
                image[left_top[0]:right_bottom[0], left_top[1]:right_bottom[1]] = color_lambda()
        return image

    def _threshold_(self, image, low=0., high=1., dtype=np.uint8):
        """ Truncate image's pixels.

        Parameters
        ----------
        low : int, float, sequence
            Actual pixel's value is equal max(value, low). If sequence is given, then its length must coincide
            with the number of channels in an image and each channel is thresholded separately
        high : int, float, sequence
            Actual pixel's value is equal min(value, high). If sequence is given, then its length must coincide
            with the number of channels in an image and each channel is thresholded separately
        dtype : np.dtype
            dtype of truncated images.
        src : str
            Component to get images from. Default is 'images'.
        dst : str
            Component to write images to. Default is 'images'.
        p : float
            Probability of applying the transform. Default is 1.

        Returns
        -------
        self
        """

        image = image.copy()
        if isinstance(low, Number):
            image[image < low] = low
        else:
            if len(low) != image.shape[-1]:
                raise RuntimeError("``len(low)`` must coincide with the number of channels")
            for channel, low_channel in enumerate(low):
                pixels_to_truncate = image[..., channel] < low_channel
                image[..., channel][pixels_to_truncate] = low_channel
        if isinstance(high, Number):
            image[image > high] = high
        else:
            if len(high) != image.shape[-1]:
                raise RuntimeError("``len(high)`` must coincide with the number of channels")

            for channel, high_channel in enumerate(high):
                pixels_to_truncate = image[..., channel] > high_channel
                image[..., channel][pixels_to_truncate] = high_channel
        return image.astype(dtype)

    def _multiply_(self, image, multiplier=1., low=0., high=1., preserve_type=True):
        """ Multiply each pixel by the given multiplier.

        Parameters
        ----------
        multiplier : float, sequence
        low : int, float, sequence
            Actual pixel's value is equal max(value, low). If sequence is given, then its length must coincide
            with the number of channels in an image and each channel is thresholded separately.
        high : int, float, sequence
            Actual pixel's value is equal min(value, high). If sequence is given, then its length must coincide
            with the number of channels in an image and each channel is thresholded separately.
        preserve_type : bool
            Whether to preserve ``dtype`` of transformed images.
            If ``False`` is given then the resulting type will be ``np.float``.
        src : str
            Component to get images from. Default is 'images'.
        dst : str
            Component to write images to. Default is 'images'.
        p : float
            Probability of applying the transform. Default is 1.

        Returns
        -------
        self
        """

        dtype = image.dtype if preserve_type else np.float
        return self._threshold_(multiplier * image.astype(np.float), low, high, dtype)

    def _add_(self, image, term=0., low=0., high=1., preserve_type=True):
        """ Add term to each pixel.

        Parameters
        ----------
        term : float, sequence
        low : int, float, sequence
            Actual pixel's value is equal max(value, low). If sequence is given, then its length must coincide
            with the number of channels in an image and each channel is thresholded separately.
        high : int, float, sequence
            Actual pixel's value is equal min(value, high). If sequence is given, then its length must coincide
            with the number of channels in an image and each channel is thresholded separately.
        preserve_type : bool
            Whether to preserve ``dtype`` of transformed images.
            If ``False`` is given then the resulting type will be ``np.float``.
        src : str
            Component to get images from. Default is 'images'.
        dst : str
            Component to write images to. Default is 'images'.
        p : float
            Probability of applying the transform. Default is 1.

        Returns
        -------
        self
        """

        dtype = image.dtype if preserve_type else np.float
        return self._threshold_(term + image.astype(np.float), low, high, dtype)

    def _to_greyscale_all(self, images, indices, keepdims=True):
        """ Set image's pixels to their mean among all channels

        .. note:: Images' shape must provide last axis for channels

        Parameters
        ----------
        keepdims : bool
            Whether to preserve the number of channels
        src : str
            Component to get images from. Default is 'images'.
        dst : str
            Component to write images to. Default is 'images'.
        p : float
            Probability of applying the transform. Default is 1.

        Returns
        -------
        self
        """
        _ = indices
        return images.mean(axis=-1, keepdims=keepdims).astype(images.dtype)

    def _posterize_all(self, images, indices, colors_number=3):
        """ Posterizes images.

        More concretely, it quantizes pixels' values so that they have``colors_number`` colours.

        Parameters
        ----------
        colors : int
            Number of colours.
        src : str
            Component to get images from. Default is 'images'.
        dst : str
            Component to write images to. Default is 'images'.
        p : float
            Probability of applying the transform. Default is 1.

        Returns
        -------
        self
        """

        images = images.copy()
        dtype = images.dtype
        max_bin = 256 if np.issubdtype(dtype, np.integer) else 1.0001
        max_intencity = 255 if np.issubdtype(dtype, np.integer) else 1.

        bins = np.linspace(0, max_bin, colors_number+1)
        color_indices = np.digitize(images[indices], bins) - 1
        colors = np.linspace(0, max_intencity, colors_number)

        images[indices] = colors[color_indices]
        return images

    def _fill_crop_(self, image, origins, shapes, colors):
        """ Fills given areas ('crops') with color

        .. note:: It is assumed that ``origins``, ``shapes`` and ``colors`` have the same length.

        Parameters
        ----------
        origins : sequence
            Every element of this sequence is the upper-left corner of a filled box. Can be one of:
            - sequence - corner's coordinates in the form of (row, column).
            - 'top_left' - crop an image such that upper-left corners of
                           an image and the filled box coincide.
            - 'center' - crop an image such that centers of
                         an image and the filled box coincide.
            - 'random' - place the upper-left corner of the filled box at a random position.
        shapes : sequence
            Every element of this sequence is the shape of a filled box. Can be one of:
            - sequence - crop size in the form of (rows, columns)
            - int - shape has squared form
        colors : sequence
            Every element of this sequence is the colour of a filled box. Can be one of:
            - sequence - (r,g,b) form
            - number - grayscale
        src : str
            Component to get images from. Default is 'images'.
        dst : str
            Component to write images to. Default is 'images'.
        p : float
            Probability of applying the transform. Default is 1.

        Returns
        -------
        self
        """

        def _get_shape(shape):
            return (shape, shape) if isinstance(shape, Number) else shape

        def _get_origin(shape, origin):
            if isinstance(origin, str):
                origin = self._calc_origin(shape, origin, image_shape)
            return origin
        image = image.copy()
        image_shape = self._get_image_shape(image)
        for origin, shape, color in zip(origins, shapes, colors):
            shape = _get_shape(shape)
            origin = _get_origin(shape, origin)
            right_bottom = (min(origin[0] + shape[0], image_shape[0]),
                            min(origin[1] + shape[1], image_shape[1]))
            image[origin[0]:right_bottom[0], origin[1]:right_bottom[1]] = color

        return image

    def _assemble_patches(self, patches, *args, dst, **kwargs):
        """ Assembles patches after parallel execution.

        Parameters
        ----------
        patches : sequence
            Patches to gather. pathces.shape must be like (batch.size, patches_i, patch_height, patch_width, n_channels)
        dst : str
            Component to put patches in.
        """

        _ = args, kwargs
        new_items = np.concatenate(patches)
        setattr(self, dst, new_items)

    @action
    @inbatch_parallel(init='indices', post='_assemble_patches')
    def split_to_patches(self, ix, patch_shape, stride=1, droplast=False, src='images', dst=None):
        """ Splits image to patches.

        Small images with the same shape (``patch_shape``) are cropped from the original one with stride ``stride``.

        Parameters
        ----------
        patch_shape : int, sequence
            Patch's shape in the from (rows, columns). If int is given then patches have square shape.
        stride : int, square
            Step of the moving window from which patches are cropped. If int is given then the window has square shape.
        droplast : bool
            Whether to drop patches whose window covers area out of the image.
            If False is passed then these patches are cropped from the edge of an image. See more in tutorials.
        src : str
            Component to get images from. Default is 'images'.
        dst : str
            Component to write images to. Default is 'images'.
        p : float
            Probability of applying the transform. Default is 1.

        Returns
        -------
        self
        """

        _ = dst
        image = self.get(ix, src)
        image_shape = self._get_image_shape(image)
        stride = (stride, stride) if isinstance(stride, Number) else stride
        patch_shape = (patch_shape, patch_shape) if isinstance(patch_shape, Number) else patch_shape
        patches = []

        def _iterate_columns(row_from, row_to):
            column = 0
            while column < image_shape[1]-patch_shape[1]+1:
                patches.append(image[row_from:row_to, column:column+patch_shape[1]])
                column += stride[1]
            if not droplast and column + patch_shape[1] != image_shape[1]:
                patches.append(image[row_from:row_to, image_shape[1]-patch_shape[1]:image_shape[1]])

        row = 0
        while row < image_shape[0]-patch_shape[0]+1:
            _iterate_columns(row, row+patch_shape[0])
            row += stride[0]
        if not droplast and row + patch_shape[0] != image_shape[0]:
            _iterate_columns(image_shape[0]-patch_shape[0], image_shape[0])

        return np.stack(patches)

    def _additive_noise_all(self, images, indices, noise, low=0, high=1.):
        """ Add additive noise to images.

        Parameters
        ----------
        noise : callable
            Distribution. Must have ``size`` parameter.
        low : int, float, sequence
            Actual pixel's value is equal max(value, low). If sequence is given, then its length must coincide
            with the number of channels in an image and each channel is thresholded separately.
        high : int, float, sequence
            Actual pixel's value is equal min(value, high). If sequence is given, then its length must coincide
            with the number of channels in an image and each channel is thresholded separately.
        src : str
            Component to get images from. Default is 'images'.
        dst : str
            Component to write images to. Default is 'images'.
        p : float
            Probability of applying the transform. Default is 1.

        Returns
        -------
        self
        """

        images = images.copy()
        noisy_images = images[indices]
        images[indices] = self._threshold_(images[indices]+noise(size=noisy_images.shape),
                                           low, high, dtype=images.dtype)
        return images


    def _multiplicative_noise_all(self, images, indices, noise, low=0, high=1.):
        """ Add multiplicativa noise to images.

        Parameters
        ----------
        noise : callable
            Distribution. Must have ``size`` parameter.
        low : int, float, sequence
            Actual pixel's value is equal max(value, low). If sequence is given, then its length must coincide
            with the number of channels in an image and each channel is thresholded separately.
        high : int, float, sequence
            Actual pixel's value is equal min(value, high). If sequence is given, then its length must coincide
            with the number of channels in an image and each channel is thresholded separately.
        src : str
            Component to get images from. Default is 'images'.
        dst : str
            Component to write images to. Default is 'images'.
        p : float
            Probability of applying the transform. Default is 1.

        Returns
        -------
        self
        """
        images = images.copy()
        noisy_images = images[indices]
        images[indices] = self._threshold_(images[indices]*noise(size=noisy_images.shape),
                                           low, high, dtype=images.dtype)
        return images<|MERGE_RESOLUTION|>--- conflicted
+++ resolved
@@ -10,6 +10,7 @@
 except ImportError:
     from scipy.ndimage import imread
     from scipy.misc import imsave
+
 import scipy.ndimage
 
 from .batch import Batch
@@ -318,11 +319,7 @@
         if dst is None:
             raise RuntimeError('You must specify `dst`')
         ix = str(ix) + '.' + fmt if fmt is not None else str(ix)
-<<<<<<< HEAD
-        imsave(os.path.join(dst, ix))
-=======
         imsave(os.path.join(dst, ix), self.get(ix, src))
->>>>>>> 97e028e5
 
 
     def _assemble_component(self, result, *args, component='images', **kwargs):
