--- conflicted
+++ resolved
@@ -31,13 +31,7 @@
         config['input_block']['inputs'] = self.inputs['images']
         config['body']['num_classes'] = self.num_classes('masks')
         config['head']['num_classes'] = self.num_classes('masks')
-<<<<<<< HEAD
-        config['head']['images'] = self.inputs['images']#.get_shape().as_list()[1:-1]
-        config['body']['num_classes'] = self.num_classes('masks')
-        config['body']['filters'] = self.get_from_config('body/filters', 100)
-=======
-        config['head']['image_size'] = self.inputs['images'].get_shape().as_list()[1:-1]
->>>>>>> 062e018e
+        config['head']['images'] = self.inputs['images']
 
         return config
 
@@ -80,13 +74,8 @@
         raise NotImplementedError()
 
     @classmethod
-<<<<<<< HEAD
-    def head(cls, inputs, filters, factor, images, num_classes, name='head', **kwargs):
-=======
     def head(cls, inputs, num_classes, name='head', **kwargs):
->>>>>>> 062e018e
-        """ Base layers
-
+        """ Base layers
         Parameters
         ----------
         inputs : tf.Tensor
@@ -97,24 +86,18 @@
             the output image size
         num_classes : int
             number of classes
-
-        Returns
-        -------
-        tf.Tensor
-        """
-<<<<<<< HEAD
-        x = conv_block(inputs, num_classes, filters, 't', name=name, strides=factor, **kwargs)
-        x = cls.crop(x, images, kwargs.get('data_format'))
-=======
+        Returns
+        -------
+        tf.Tensor
+        """
         kwargs = cls.fill_params('head', **kwargs)
         filters = kwargs.pop('filters')
         factor = kwargs.pop('factor')
-        image_size = kwargs.pop('image_size')
+        images = kwargs.pop('images')
 
         x = conv_block(inputs, filters=num_classes, kernel_size=filters, layout='t', name=name,
                        **{**kwargs, 'strides': factor})
-        x = cls.crop(x, shape=image_size, data_format=kwargs.get('data_format'))
->>>>>>> 062e018e
+        x = cls.crop(x, images, kwargs.get('data_format'))
         return x
 
 
