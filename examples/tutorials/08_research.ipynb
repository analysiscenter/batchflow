{
 "cells": [
  {
   "cell_type": "markdown",
   "metadata": {},
   "source": [
    "# Research"
   ]
  },
  {
   "cell_type": "markdown",
   "metadata": {},
   "source": [
    "Research class is intended for multiple running of the same pipelines with different parameters in order to get some statistics."
   ]
  },
  {
   "cell_type": "markdown",
   "metadata": {},
   "source": [
    "Let's compare `VGG7` and `VGG16` performance on `MNIST` dataset with different layouts of convolutional blocks. For each combination of layout and model class, we will train model for 1000 iterations and repeat that process 2 times. "
   ]
  },
  {
   "cell_type": "code",
   "execution_count": 1,
   "metadata": {},
   "outputs": [
    {
     "name": "stderr",
     "output_type": "stream",
     "text": [
      "C:\\Anaconda3\\envs\\tensorflow-gpu\\lib\\site-packages\\h5py\\__init__.py:36: FutureWarning: Conversion of the second argument of issubdtype from `float` to `np.floating` is deprecated. In future, it will be treated as `np.float64 == np.dtype(float).type`.\n",
      "  from ._conv import register_converters as _register_converters\n"
     ]
    }
   ],
   "source": [
    "import sys\n",
    "import dill\n",
    "import tensorflow as tf\n",
    "\n",
    "import matplotlib.pyplot as plt\n",
    "%matplotlib inline\n",
    "\n",
    "sys.path.append(\"../..\")\n",
    "from batchflow import Pipeline, B, C, V\n",
    "from batchflow.opensets import MNIST\n",
    "from batchflow.models.tf import VGG7, VGG16\n",
    "from batchflow.research import Research, Option"
   ]
  },
  {
   "cell_type": "code",
   "execution_count": 2,
   "metadata": {
    "collapsed": true
   },
   "outputs": [],
   "source": [
    "BATCH_SIZE=64"
   ]
  },
  {
   "cell_type": "markdown",
   "metadata": {},
   "source": [
    "# Define pipelines"
   ]
  },
  {
   "cell_type": "markdown",
   "metadata": {},
   "source": [
    "Define model config. All parameters that we want to vary we define as ``C('parameter_name')``. In our case it's a `'body/block/layout'`."
   ]
  },
  {
   "cell_type": "code",
   "execution_count": 3,
   "metadata": {
    "collapsed": true
   },
   "outputs": [],
   "source": [
    "model_config={\n",
    "    'session/config': tf.ConfigProto(allow_soft_placement=True),\n",
    "    'inputs': dict(images={'shape': (28, 28, 1)},\n",
    "                   labels={'classes': 10, 'transform': 'ohe', 'name': 'targets'}),\n",
    "    'initial_block/inputs': 'images',\n",
    "    'body/block/layout': C('layout'),\n",
    "    'device': C('device') # it's technical parameter for TFModel\n",
    "}"
   ]
  },
  {
   "cell_type": "markdown",
   "metadata": {},
   "source": [
    "Define loading as a separate pipeline with lazy run. This is optional."
   ]
  },
  {
   "cell_type": "code",
   "execution_count": 4,
   "metadata": {},
   "outputs": [
    {
     "name": "stdout",
     "output_type": "stream",
     "text": [
      "DownloadingDownloadingDownloading Downloading   http://yann.lecun.com/exdb/mnist/train-images-idx3-ubyte.gzhttp://yann.lecun.com/exdb/mnist/train-labels-idx1-ubyte.gzhttp://yann.lecun.com/exdb/mnist/t10k-images-idx3-ubyte.gz\n",
      "http://yann.lecun.com/exdb/mnist/t10k-labels-idx1-ubyte.gz\n",
      "\n",
      "\n",
      "Extracting ExtractingExtractingC:\\Users\\kozhevin\\AppData\\Local\\Temp\\train-images-idx3-ubyte.gz \n",
      " ExtractingC:\\Users\\kozhevin\\AppData\\Local\\Temp\\train-labels-idx1-ubyte.gzC:\\Users\\kozhevin\\AppData\\Local\\Temp\\t10k-images-idx3-ubyte.gz \n",
      "C:\\Users\\kozhevin\\AppData\\Local\\Temp\\t10k-labels-idx1-ubyte.gz\n",
      "\n"
     ]
    }
   ],
   "source": [
    "mnist = MNIST()\n",
    "train_root = mnist.train.p.run(BATCH_SIZE, shuffle=True, n_epochs=None, lazy=True)\n",
    "test_root = mnist.test.p.run(BATCH_SIZE, shuffle=True, n_epochs=1, lazy=True)"
   ]
  },
  {
   "cell_type": "markdown",
   "metadata": {},
   "source": [
    "Now define main parts of pipelines where we want to vary model:"
   ]
  },
  {
   "cell_type": "code",
   "execution_count": 5,
   "metadata": {
    "collapsed": true
   },
   "outputs": [],
   "source": [
    "train_template = (Pipeline()\n",
    "            .init_variable('loss', init_on_each_run=list)\n",
    "            .init_variable('accuracy', init_on_each_run=list)\n",
    "            .init_model('dynamic', C('model'), 'conv', config=model_config)\n",
    "            .to_array()\n",
    "            .train_model('conv', \n",
    "                         fetches='loss', \n",
    "                         feed_dict={'images': B('images'), 'labels': B('labels')},\n",
    "                         save_to=V('loss'), mode='w')\n",
    ")"
   ]
  },
  {
   "cell_type": "code",
   "execution_count": 6,
   "metadata": {
    "collapsed": true
   },
   "outputs": [],
   "source": [
    "test_template = (Pipeline()\n",
    "            .init_variable('predictions') \n",
    "            .init_variable('metrics', init_on_each_run=None) \n",
    "            .import_model('conv', C('import_from'))\n",
    "            .to_array()\n",
    "            .predict_model('conv', \n",
    "                         fetches='predictions', \n",
    "                         feed_dict={'images': B('images'), 'labels': B('labels')},\n",
    "                         save_to=V('predictions'))\n",
    "            .gather_metrics('class', targets=B('labels'), predictions=V('predictions'),\n",
    "                                fmt='logits', axis=-1, save_to=V('metrics'), mode='a')\n",
    ")"
   ]
  },
  {
   "cell_type": "code",
   "execution_count": 7,
   "metadata": {
    "collapsed": true
   },
   "outputs": [],
   "source": [
    "train_ppl = train_root + train_template\n",
    "test_ppl = test_root + test_template"
   ]
  },
  {
   "cell_type": "markdown",
   "metadata": {},
   "source": [
    "All parameter combinations we define through the dict where a key is a parameter name and value is a list of possible parameter values. Create a grid of parameters in the following way:"
   ]
  },
  {
   "cell_type": "code",
   "execution_count": 8,
   "metadata": {
    "collapsed": true
   },
   "outputs": [],
   "source": [
    "grid = Option('layout', ['cna', 'can']) * Option('model', [VGG7, VGG16])"
   ]
  },
  {
   "cell_type": "markdown",
   "metadata": {},
   "source": [
    "You can get all variants of config:"
   ]
  },
  {
   "cell_type": "code",
   "execution_count": 9,
   "metadata": {},
   "outputs": [
    {
     "data": {
      "text/plain": [
       "[ConfigAlias({'layout': 'cna', 'model': 'VGG7'}),\n",
       " ConfigAlias({'layout': 'cna', 'model': 'VGG16'}),\n",
       " ConfigAlias({'layout': 'can', 'model': 'VGG7'}),\n",
       " ConfigAlias({'layout': 'can', 'model': 'VGG16'})]"
      ]
     },
     "execution_count": 9,
     "metadata": {},
     "output_type": "execute_result"
    }
   ],
   "source": [
    "configs = list(grid.gen_configs())\n",
    "configs"
   ]
  },
  {
   "cell_type": "markdown",
   "metadata": {},
   "source": [
    "Each element is a ConfigAlias. It's a Config dict of parameter values and dict with aliases for parameter values:"
   ]
  },
  {
   "cell_type": "code",
   "execution_count": 10,
   "metadata": {},
   "outputs": [
    {
     "data": {
      "text/plain": [
<<<<<<< HEAD
       "(Config({'layout': 'cna', 'model': <class 'batchflow.models.tf.vgg.VGG7'>}),\n",
=======
       "(Config({'model': <class 'batchflow.models.tf.vgg.VGG7'>, 'layout': 'cna'}),\n",
>>>>>>> fccc4f9b
       " {'layout': 'cna', 'model': 'VGG7'})"
      ]
     },
     "execution_count": 10,
     "metadata": {},
     "output_type": "execute_result"
    }
   ],
   "source": [
    "configs[0].config(), configs[0].alias()"
   ]
  },
  {
   "cell_type": "markdown",
   "metadata": {},
   "source": [
    "Note that in the first case `model` is a class but in the second `str`."
   ]
  },
  {
   "cell_type": "markdown",
   "metadata": {},
   "source": [
    "# Create Research object"
   ]
  },
  {
   "cell_type": "markdown",
   "metadata": {},
   "source": [
    "Create an instance of `Research` class and add train and test pipelines and grid of parameters:"
   ]
  },
  {
   "cell_type": "code",
   "execution_count": 11,
   "metadata": {
    "collapsed": true
   },
   "outputs": [],
   "source": [
    "research = (Research()\n",
    "            .pipeline(train_ppl, variables='loss', name='train')\n",
    "            .pipeline(test_ppl, name='test', execute='%100', run=True, import_from='train')\n",
    "            .grid(grid))"
   ]
  },
  {
   "cell_type": "markdown",
   "metadata": {},
   "source": [
    "Parameter ``name`` defines pipeline name inside ``research``. At each iteration train pipeline will be executed with ``.next_batch()`` and all ``variables`` from the pipeline will be saved so that variables should be added with ``mode='w'``."
   ]
  },
  {
   "cell_type": "markdown",
   "metadata": {},
   "source": [
    "Test pipeline will be executed with ``.run()`` at each 100 iterations because of parameters ``run=True``  and ``execute='%100'``. `execute` can be `int` (iteration), `str` (`%{step})`) or `list` of `int` and `str`. Pipeline variable ``accuracy`` will be saved after each execution. In order to add a mean value of accuracy on test dataset, you can define a function\n"
   ]
  },
  {
   "cell_type": "code",
   "execution_count": 12,
   "metadata": {},
   "outputs": [
    {
     "data": {
      "text/plain": [
<<<<<<< HEAD
       "<batchflow.research.research.Research at 0x24568eb0128>"
=======
       "<batchflow.research.research.Research at 0x1b015ad0588>"
>>>>>>> fccc4f9b
      ]
     },
     "execution_count": 12,
     "metadata": {},
     "output_type": "execute_result"
    }
   ],
   "source": [
    "def get_accuracy(iteration, experiment, pipeline):\n",
    "    pipeline = experiment[pipeline].pipeline\n",
    "    metrics = pipeline.get_variable('metrics')\n",
    "    return metrics.evaluate('accuracy')\n",
    "\n",
    "research.function(get_accuracy, returns='accuracy', name='test_accuracy', execute='%100', pipeline='test')"
   ]
  },
  {
   "cell_type": "markdown",
   "metadata": {},
   "source": [
    "That function will get iterartion, experiment and kwargs (in that case it's `pipeline='test'`\")."
   ]
  },
  {
   "cell_type": "markdown",
   "metadata": {},
   "source": [
    "Experiment is an OrderedDict for all pipelines and functions that were added to Research\n",
    "and are running in current job. Key is a name of ExecutableUnit (class for function and pipeline), value is ExecutableUnit.\n",
    "Each pipeline and function added to Research is saved as an ExecutableUnit. Each ExecutableUnit\n",
    "has the following attributes:\n",
    "\n",
    "    function : callable\n",
    "        is None if ExecutableUnit is a pipeline\n",
    "    pipeline : Pipeline\n",
    "        is None if ExecutableUnit is a function\n",
    "    root_pipeline : Pipeline\n",
    "        is None if ExecutableUnit is a function or pipeline is not divided into root and branch\n",
    "    result : dict\n",
    "        current results of the ExecutableUnit. Keys are names of variables (for pipeline)\n",
    "        or returns (for function) values are lists of variable values\n",
    "    path : str\n",
    "        path to the folder where results will be dumped\n",
    "    exec_for : int, list of ints or None\n",
    "    dump_for : int, list of ints or None\n",
    "    to_run : bool\n",
    "    variables : list\n",
    "        variables (for pipeline) or returns (for function)\n",
    "    on_root : bool\n",
    "    args : list\n",
    "    kwargs : dict()\n"
   ]
  },
  {
   "cell_type": "markdown",
   "metadata": {},
   "source": [
    "# Run research"
   ]
  },
  {
   "cell_type": "markdown",
   "metadata": {},
   "source": [
    "And now you can start research. At each iteration units will be exuted in the same order as they were added into Research (if unit must be executed)."
   ]
  },
  {
   "cell_type": "code",
   "execution_count": 13,
   "metadata": {
    "collapsed": true,
    "scrolled": false
   },
   "outputs": [],
   "source": [
    "# research.run(n_reps=10, n_iters=1000, name='my_research', progress_bar=True)"
   ]
  },
  {
   "cell_type": "markdown",
   "metadata": {},
   "source": [
    "... but don't hurry up if you have a lot of gpus because you can do research much more faster, just define `workers=4` and `gpu = [0, 1, 2, 3]` as a list of available devices. In that case you can run 4 jobs in parallel!"
   ]
  },
  {
   "cell_type": "code",
   "execution_count": 14,
   "metadata": {
    "collapsed": true
   },
   "outputs": [],
   "source": [
    "# research.run(n_reps=10, n_iters=1000, workers=4, gpu=[0,1,2,3], name='my_research', progress_bar=True)"
   ]
  },
  {
   "cell_type": "markdown",
   "metadata": {},
   "source": [
    "Moreover, if you have heavy loading you can do it just one time for few pipelines with models. In that case you can define research in the following way:"
   ]
  },
  {
   "cell_type": "code",
   "execution_count": 15,
   "metadata": {
    "collapsed": true
   },
   "outputs": [],
   "source": [
    "research = (Research()\n",
    "    .pipeline(root=train_root, branch=train_template, variables='loss', name='train')\n",
    "    .pipeline(root=test_root, branch=test_template, name='test', run=True, execute='%100', import_from='train')\n",
    "    .grid(grid)\n",
    "    .function(get_accuracy, returns='accuracy', name='test_accuracy', execute='%100', pipeline='test')\n",
    ")"
   ]
  },
  {
   "cell_type": "markdown",
   "metadata": {},
   "source": [
    "In order to achieve parallelization in branches we added `device` into model_config."
   ]
  },
  {
   "cell_type": "markdown",
   "metadata": {},
   "source": [
    "And now you can define the number of branches in each worker:"
   ]
  },
  {
   "cell_type": "code",
   "execution_count": 16,
   "metadata": {},
   "outputs": [
    {
     "name": "stdout",
     "output_type": "stream",
     "text": [
      "Research my_research is starting...\n",
      "Distributor has 8 jobs with 1000 iterations. Totally: 8000\n"
     ]
    },
    {
     "name": "stderr",
     "output_type": "stream",
     "text": [
      "100%|██████████████████████████████████████████████████████████████████████████████| 8000/8000 [21:08<00:00,  6.31it/s]\n"
     ]
    },
    {
     "data": {
      "text/plain": [
<<<<<<< HEAD
       "<batchflow.research.research.Research at 0x24568ecc6d8>"
=======
       "<batchflow.research.research.Research at 0x1b016cf5be0>"
>>>>>>> fccc4f9b
      ]
     },
     "execution_count": 16,
     "metadata": {},
     "output_type": "execute_result"
    }
   ],
   "source": [
    "research.run(n_reps=2, n_iters=1000, name='my_research', progress_bar=True)"
   ]
  },
  {
   "cell_type": "markdown",
   "metadata": {},
   "source": [
    "At last iteration of each experiment all results will be saved into `{research_name}/results/{config_alias}/{repetition_index}/{unitname}_{iteration}` as a Python `dict` pickled by `dill`."
   ]
  },
  {
   "cell_type": "markdown",
   "metadata": {},
   "source": [
    "To load results of the research as a `pandas.DataFrame` one can use `load_results` method. DataFrame will have columns `iteration`, `repetition`, `name` (of pipeline or function) and columns for each element of the grid and for each variable."
   ]
  },
  {
   "cell_type": "code",
   "execution_count": 17,
   "metadata": {},
   "outputs": [
    {
     "data": {
      "text/html": [
       "<div>\n",
       "<style scoped>\n",
       "    .dataframe tbody tr th:only-of-type {\n",
       "        vertical-align: middle;\n",
       "    }\n",
       "\n",
       "    .dataframe tbody tr th {\n",
       "        vertical-align: top;\n",
       "    }\n",
       "\n",
       "    .dataframe thead th {\n",
       "        text-align: right;\n",
       "    }\n",
       "</style>\n",
       "<table border=\"1\" class=\"dataframe\">\n",
       "  <thead>\n",
       "    <tr style=\"text-align: right;\">\n",
       "      <th></th>\n",
       "      <th>accuracy</th>\n",
       "      <th>iteration</th>\n",
       "      <th>layout</th>\n",
       "      <th>loss</th>\n",
       "      <th>model</th>\n",
       "      <th>name</th>\n",
       "      <th>repetition</th>\n",
       "    </tr>\n",
       "  </thead>\n",
       "  <tbody>\n",
       "    <tr>\n",
       "      <th>0</th>\n",
       "      <td>NaN</td>\n",
       "      <td>0</td>\n",
       "      <td>cna</td>\n",
       "      <td>5.685492</td>\n",
       "      <td>VGG7</td>\n",
       "      <td>train</td>\n",
       "      <td>0</td>\n",
       "    </tr>\n",
       "    <tr>\n",
       "      <th>1</th>\n",
       "      <td>NaN</td>\n",
       "      <td>1</td>\n",
       "      <td>cna</td>\n",
       "      <td>13.376903</td>\n",
       "      <td>VGG7</td>\n",
       "      <td>train</td>\n",
       "      <td>0</td>\n",
       "    </tr>\n",
       "    <tr>\n",
       "      <th>2</th>\n",
       "      <td>NaN</td>\n",
       "      <td>2</td>\n",
       "      <td>cna</td>\n",
       "      <td>16.237597</td>\n",
       "      <td>VGG7</td>\n",
       "      <td>train</td>\n",
       "      <td>0</td>\n",
       "    </tr>\n",
       "    <tr>\n",
       "      <th>3</th>\n",
       "      <td>NaN</td>\n",
       "      <td>3</td>\n",
       "      <td>cna</td>\n",
       "      <td>49.122513</td>\n",
       "      <td>VGG7</td>\n",
       "      <td>train</td>\n",
       "      <td>0</td>\n",
       "    </tr>\n",
       "    <tr>\n",
       "      <th>4</th>\n",
       "      <td>NaN</td>\n",
       "      <td>4</td>\n",
       "      <td>cna</td>\n",
       "      <td>45.597549</td>\n",
       "      <td>VGG7</td>\n",
       "      <td>train</td>\n",
       "      <td>0</td>\n",
       "    </tr>\n",
       "  </tbody>\n",
       "</table>\n",
       "</div>"
      ],
      "text/plain": [
       "   accuracy  iteration layout       loss model   name  repetition\n",
       "0       NaN          0    cna   5.685492  VGG7  train           0\n",
       "1       NaN          1    cna  13.376903  VGG7  train           0\n",
       "2       NaN          2    cna  16.237597  VGG7  train           0\n",
       "3       NaN          3    cna  49.122513  VGG7  train           0\n",
       "4       NaN          4    cna  45.597549  VGG7  train           0"
      ]
     },
     "execution_count": 17,
     "metadata": {},
     "output_type": "execute_result"
    }
   ],
   "source": [
    "results = research.load_results()\n",
    "results.head()"
   ]
  },
  {
   "cell_type": "markdown",
   "metadata": {},
   "source": [
    " To save alias of the config into single column instead of multiple columns for each element of the grif there exists flag `use_alias` of `load_results` method."
   ]
  },
  {
   "cell_type": "code",
   "execution_count": 18,
   "metadata": {},
   "outputs": [
    {
     "data": {
      "text/html": [
       "<div>\n",
       "<style scoped>\n",
       "    .dataframe tbody tr th:only-of-type {\n",
       "        vertical-align: middle;\n",
       "    }\n",
       "\n",
       "    .dataframe tbody tr th {\n",
       "        vertical-align: top;\n",
       "    }\n",
       "\n",
       "    .dataframe thead th {\n",
       "        text-align: right;\n",
       "    }\n",
       "</style>\n",
       "<table border=\"1\" class=\"dataframe\">\n",
       "  <thead>\n",
       "    <tr style=\"text-align: right;\">\n",
       "      <th></th>\n",
       "      <th>accuracy</th>\n",
       "      <th>config</th>\n",
       "      <th>iteration</th>\n",
       "      <th>loss</th>\n",
       "      <th>name</th>\n",
       "      <th>repetition</th>\n",
       "    </tr>\n",
       "  </thead>\n",
       "  <tbody>\n",
       "    <tr>\n",
       "      <th>0</th>\n",
       "      <td>NaN</td>\n",
       "      <td>layout_cna-model_VGG7</td>\n",
       "      <td>0</td>\n",
       "      <td>5.685492</td>\n",
       "      <td>train</td>\n",
       "      <td>0</td>\n",
       "    </tr>\n",
       "    <tr>\n",
       "      <th>1</th>\n",
       "      <td>NaN</td>\n",
       "      <td>layout_cna-model_VGG7</td>\n",
       "      <td>1</td>\n",
       "      <td>13.376903</td>\n",
       "      <td>train</td>\n",
       "      <td>0</td>\n",
       "    </tr>\n",
       "    <tr>\n",
       "      <th>2</th>\n",
       "      <td>NaN</td>\n",
       "      <td>layout_cna-model_VGG7</td>\n",
       "      <td>2</td>\n",
       "      <td>16.237597</td>\n",
       "      <td>train</td>\n",
       "      <td>0</td>\n",
       "    </tr>\n",
       "    <tr>\n",
       "      <th>3</th>\n",
       "      <td>NaN</td>\n",
       "      <td>layout_cna-model_VGG7</td>\n",
       "      <td>3</td>\n",
       "      <td>49.122513</td>\n",
       "      <td>train</td>\n",
       "      <td>0</td>\n",
       "    </tr>\n",
       "    <tr>\n",
       "      <th>4</th>\n",
       "      <td>NaN</td>\n",
       "      <td>layout_cna-model_VGG7</td>\n",
       "      <td>4</td>\n",
       "      <td>45.597549</td>\n",
       "      <td>train</td>\n",
       "      <td>0</td>\n",
       "    </tr>\n",
       "  </tbody>\n",
       "</table>\n",
       "</div>"
      ],
      "text/plain": [
       "   accuracy                 config  iteration       loss   name  repetition\n",
       "0       NaN  layout_cna-model_VGG7          0   5.685492  train           0\n",
       "1       NaN  layout_cna-model_VGG7          1  13.376903  train           0\n",
       "2       NaN  layout_cna-model_VGG7          2  16.237597  train           0\n",
       "3       NaN  layout_cna-model_VGG7          3  49.122513  train           0\n",
       "4       NaN  layout_cna-model_VGG7          4  45.597549  train           0"
      ]
     },
     "execution_count": 18,
     "metadata": {},
     "output_type": "execute_result"
    }
   ],
   "source": [
    "results = research.load_results(use_alias=True)\n",
    "results.head()"
   ]
  },
  {
   "cell_type": "code",
   "execution_count": 19,
   "metadata": {},
   "outputs": [
    {
     "data": {
      "text/plain": [
       "<matplotlib.axes._subplots.AxesSubplot at 0x2456e07e550>"
      ]
     },
     "execution_count": 19,
     "metadata": {},
     "output_type": "execute_result"
    },
    {
     "data": {
      "image/png": "iVBORw0KGgoAAAANSUhEUgAAAXQAAAEWCAYAAAB2X2wCAAAABHNCSVQICAgIfAhkiAAAAAlwSFlz\nAAALEgAACxIB0t1+/AAAADl0RVh0U29mdHdhcmUAbWF0cGxvdGxpYiB2ZXJzaW9uIDIuMS4yLCBo\ndHRwOi8vbWF0cGxvdGxpYi5vcmcvNQv5yAAAIABJREFUeJzt3Xd8FNXawPHfs7spQOigSJFQFUVB\nCE0seFXE3r2iYr+I5Sq+VwXUay+o2NGrgBUVG9hQQFAQBClBekdpoYYWQuqW8/4xs5vdZNMDyYTn\n+/nE7MycmTmTxWfPnirGGJRSSjmfq7IzoJRSqmJoQFdKqWpCA7pSSlUTGtCVUqqa0ICulFLVhAZ0\npZSqJjSgHyFEZKOInFPZ+ThSiIgRkbYlSNdHRFIOR55U9acBXR0WJQ1wqiARmSIiT0XZf6mI7BAR\nj72dJCITRWSfiOwXkZUi8qyI1A875xgRGS0i20TkoIj8LSIfisjx9vHT7f3hP0ZErjx8T6zKSgO6\nUlXfh8AAEZF8+wcAnxpjfCJyKjADmA0cb4ypB/QDfEAnABFpCMwBagKnA7WBLsBvwLkAxphZxpiE\n4A9wEXAQmHxIn1BVDGOM/hwBP8BG4BygO/AHsB/YDowEYu00bwEv5zvvB2Cw/boDVtDYD6wALglL\nNwO4PWz7ZuB3+/VMwAAZWMHhn8Xk9VJgMXAA+AvoZ++/BVgFpAN/A3eEndMHSAH+A+yyn+2WIu4R\nTP9QWPrLgAuAtcBe4OGw9HHAa8A2++c1IC7s+IP2NbYBt9rP2zbs3BHAZmAn8A5QIzwfxfw9agBp\nwBlh++oD2UAne/t34M1irvMMsARwleLfzQfAB5X971d/SvajJfQjjx+4H2gE9ALOBu6yj30E9BcR\nF4CINLKPjxORGKzg/jNwFPBv4FMROa64GxpjzrBfdjJWye+LwtKKSHfgY6wAWQ84A+vDCKzAexFQ\nByu4vyoiXcJObwLUBZoBtwFvhVc3RNEEiLfTPwaMBm4AumKVYB8TkdZ22keAnkBnrBJvd+BRO8/9\ngAewSrntsD44w70AtLfPbRt2vxIxxmQBXwI3hu2+BlhtjFkiIrWw3svxxVzqHOAbY0ygJPcVkZrA\nVVj/LpQTVPYniv4cnh/sEnqU/YOx/icPbq8CzrVf3wP8ZL8+HdhBWOkOGAc8Yb+eQSEldHs7VGIt\nJp/vAq+W8Jm+Be6zX/cBsgBP2PFdQM9Czg2md9vbte089ghLsxC4zH79F3BB2LHzgI326/eB4WHH\n2gefFxCsbyZtwo73AjaE5aPIErqd7jSsUnqwZD8buN9+3dy+3/Fh6V/E+iaVATxq71sPDApLc4md\nJh34Oco9BwAbAKnsf7/6U7IfLaEfYUSkvd1wtkNEDgDPYZXWgz7CKqVi/x5rv24KbDGRpbtNWKXN\nitQCK3gWICLni8hcEdkrIvuxqkfC877HGOML284EEkTk2PBGvnzp/fbrLPv3zrDjWUCC/bop1vMG\nbbL3BY9tyXcsqDFWnfVCu6FyP1Z9dONoz1gYY8zvQCpwqf2toRvwmX14HxAAjglL/5Cx6tG/ATz2\n7j350nxvp7kfiI1y25uAj40d3VXVpwH9yPM/YDXQzhhTB3gYqxQZ9AlW0OiEVWf+rb1/G9AiWB1j\nOxbYar/OwApcQU3KmL8tQJv8O0UkDqtKYQRwtB2IfsqX96iMMZtNZENfWWwDWoZtH2vvA6vuvEW+\nY0G7sT4YTjTG1LN/6pYxHx9jVbsMwCpR7wQwxmQA84Arijn/F+CyfO9hVCLSAuvbw8dlyKeqJBrQ\njzy1sRobD9pd1e4MP2iMSQEWYJXMxxur/hasgJEBPCQiMSLSB7gY+Nw+vhi4QkRq2t0Tb8t3351A\na4r3HnCLiJwtIi4RaWbnMxarcTEV8InI+UDf0jx4OY0DHhWRxnbbwmNYH35g1W/fLCIn2PXOjwdP\nsr/RjMaq7z8KwH6m88qQh4+x6sH/RcF67YeAW0VkaNh9mgOtwtK8gtWYOlZE2oilNlbdfn4DgDnG\nmKjfllTVpAH9yPMAcB1WveloIFoD5UfASeRVt2CMycWqcz0fq9T5NnCjMWa1neRVIBcrcH8EfJrv\nmk8AH9nVDtcUljljzHzsBk+sOuPfgJbGmHTgXqzguc9+hu9L+tAV4BkgGVgKLAP+tPdhjJmE1evl\nV6x66l/znTvE3j/XruaaBhTbmJyfMWYjVrfDWuR7drtK5h9Yjchrw6p2ZgBv2ml2YzXsZmP1iknH\n+iCuTb4PdqxvAtoY6jCi1WMqPxE5A6v0mWhK2CNCKVX5tISuItjdE+8DxmgwV8pZStI48r6I7BKR\n5WH7GojIVBFZZ/8uqq+vcggR6YDVje0YrCqEQ3Wfh6MMLz8oIpMO1T2ruvw9cfL9HFv8FZQqQZWL\n/fX7IFb3pY72vheBvcaY4SIyFKhvjBlyyHOrlFKqUCWqQxeRRGBiWEBfA/QxxmwXkWOAGcaYUjfy\nKKWUqjie4pNEdbQxZjuAHdSPKiyhiAwEBgLUqlWr6/HHH1/qm2XtXI/Ln0Nc0xPJ3b+d2MwdHGzQ\nkYT4mDJmXymlnGPhwoW7jTHFDkYra0AvMWPMKGAUQFJSkklOTi71NZa+fBE1D26m7ePJbPn+WVr8\n+SKz/zmR3h1aFH+yUko5nIhsKj5V2Xu57LSrWrB/7yrjdUotOIOo9rZUSqlIZQ3o32PN84D9+7uK\nyU7JGTSiK6VUuJJ0WxyHNX/2cSKSIiK3AcOBc0VkHdaUocMPbTYjMgSADohSSqlIxdahG2P6F3Lo\n7ArOS6HEmNAMTMHfWkJX6sjj9XpJSUkhOzu7srNySMTHx9O8eXNiYsrW4eOQN4pWlFBIt0voEtCA\nrtSRJiUlhdq1a5OYmBhqT6sujDHs2bOHlJQUWrVqVfwJUThv6H+wykVL6EodcbKzs2nYsGG1C+Zg\ndfho2LBhub59OCKgh4fuUJWL1qErdUSqjsE8qLzP5oiAHkm7LSqlVDSOCOgS8TpY5aKUUofOjBkz\nmDNnTmj7nXfe4eOPrQWcPvzwQ7Zt2xY6dvvtt7Ny5crDnsf8HNQoatNui0qpQoQWS3aVv6w6Y8YM\nEhISOPXUUwEYNGhQ6NiHH35Ix44dadrUWlZ2zJgx5b5fRXBECT1csIpJA7pSCmDjxo106NCBu+66\niy5dujB27Fh69epFly5duPrqqzl40FoXPDExkSFDhtC9e3e6d+/O+vXrAUhNTeXKK6+kW7dudOvW\njdmzZ7Nx40beeecdXn31VTp37sysWbN44oknGDFiBF9//TXJyclcf/31dO7cmaysLPr06UNwWpNx\n48Zx0kkn0bFjR4YMyZuENiEhgUceeYROnTrRs2dPdu7cWfBhyskhAT1Ks6iuvaCUsq1Zs4Ybb7yR\nqVOn8t577zFt2jT+/PNPkpKSeOWVV0Lp6tSpw/z587nnnnsYPHgwAPfddx/3338/CxYsYPz48dx+\n++0kJiYyaNAg7r//fhYvXszpp58eusZVV11FUlISn376KYsXL6ZGjRqhY9u2bWPIkCH8+uuvLF68\nmAULFvDtt9Y66xkZGfTs2ZMlS5ZwxhlnMHr06Ar/OzimyiVvZJE2iiqlIrVs2ZKePXsyceJEVq5c\nSe/evQHIzc2lV69eoXT9+/cP/b7//vsBmDZtWkT994EDB0hPTy9TPhYsWECfPn1o3NiaGPH6669n\n5syZXHbZZcTGxnLRRRcB0LVrV6ZOnVqmexTFOQHdFqpy0WZRpZStVq1agFUVe+655zJu3Lio6cK7\nBQZfBwIB/vjjj4iSdlkVVRUcExMTuqfb7cbn85X7fvk5pMolnJbQlVLR9ezZk9mzZ4fqxzMzM1m7\ndm3o+BdffBH6HSy59+3bl5EjR4bSLF68GIDatWsXWlIv7FiPHj347bff2L17N36/n3HjxnHmmWdW\nzMOVgIMCuj3kP/QBq3XoSqlIjRs35sMPP6R///6cfPLJ9OzZk9WrV4eO5+Tk0KNHD15//XVeffVV\nAN544w2Sk5M5+eSTOeGEE3jnnXcAuPjii/nmm29CjaLhbr75ZgYNGhRqFA065phjeP755znrrLPo\n1KkTXbp04dJLLz0MT24p0RJ0FaWsC1wsG3EB8ZnbaPfYYnZNfY2jZj/O5Avm0K/7iYcgl0qpqmrV\nqlV06NChTOcmJiaSnJxMo0aNKjhXFSvaM4rIQmNMUnHnOqiEbgktcFHJ+VBKqarGcY2ied0WNaQr\npUpu48aNlZ2FQ84ZJfTw4F2NJ+ZRSqnycEZAJ28+dJ1tUSmlonNMQA8SnQ9dKaWiclxAzxv5rwFd\nKaXCOS6gi51lLaErpaqiyZMnc9xxx9G2bVuGDx9+WO/tuICu0+cqpaoqv9/P3XffzaRJk1i5ciXj\nxo07rPOkOySgGwr0bdF4rpSqYubPn0/btm1p3bo1sbGxXHvttXz33XeH7f6O6Ydu8g/914CulCrE\nkz+sYOW2AxV6zROa1uHxi4senb5161ZatGgR2m7evDnz5s2r0HwUxSEl9DChXi46l4tSqmqJVhV8\nOBe1dkwJPSi0pqjWoSulClFcSfpQad68OVu2bAltp6SkhJapOxwcW0JXSqmqplu3bqxbt44NGzaQ\nm5vL559/ziWXXHLY7u+IErqEVZjrSFGlVFXl8XgYOXIk5513Hn6/n1tvvZUTTzx83xYcEdAhrw1U\nR4oqpaqyCy64gAsuuKBS7u2IKpeooVtL6EopFcERAT2cSHCkqFJKqXCOC+g6l4tSSkXnuIAe6tOp\nVS5KKRXBEQE9vJeLzuWilFLROSKgY6IscKG16EopFcEZAZ28QB7qtqjxXClVxdx6660cddRRdOzY\nsVLuX66ALiL3i8gKEVkuIuNEJL6iMlbEXe3fGtGVUlXLzTffzOTJkyvt/mUO6CLSDLgXSDLGdATc\nwLUVlbEibgxoHbpSquo544wzaNCgQaXdv7wjRT1ADRHxAjWBbeXPUkHLa/Ug3Z/GcRzemcuUUg41\naSjsWFax12xyEpx/eFcgKq0yl9CNMVuBEcBmYDuQZoz5OX86ERkoIskikpyamlqme82sdxlfxl2Z\nPwNlupZSSlVXZS6hi0h94FKgFbAf+EpEbjDGfBKezhgzChgFkJSUVO4orHO5KKWKVcVL0odKeRpF\nzwE2GGNSjTFeYAJwasVkq3ChChctoSulVITyBPTNQE8RqSlWsflsYFXFZCuSiRhXZGVZR/4rpaqa\n/v3706tXL9asWUPz5s157733Duv9y1zlYoyZJyJfA38CPmARdtXKoRBqCw2N/NeIrpSqWsaNG1ep\n9y9XLxdjzOPA4xWUlxLSuVyUUioax4wUDRJXMMsa0JVSKpzzAnre/LmVmxGlVKWoztWt5X02RwT0\niGcMltCr8ZuqlIouPj6ePXv2VMugboxhz549xMeXfQYVx6wpKqHZFrWErtSRqnnz5qSkpFDWQYpV\nXXx8PM2bNy/z+Y4J6CEut/W7Gn5CK6WKFhMTQ6tWrSo7G1WWI6pcwuXN5aIldKWUCueIgB4+zD8U\n0AMa0JVSKpwjAjrkDSwSu8pFK1yUUiqSYwJ6Hrtx1PgrOR9KKVW1OC+g23O5VMduS0opVR6ODeja\nbVEppSI5IqBHFMZF+6ErpVQ0jgjoEXQJOqWUisqBAV2rXJRSKhrnBXQd+q+UUlE5IqBH9GexS+ii\nvVyUUiqCIwI6hI0Q1aH/SikVlWMCeojo9LlKKRWNgwO6ltCVUiqcIwJ6ZGFc1xRVSqloHBHQIRTG\n80roOj2XUkpFcExAD9Hpc5VSKioHBnS726L2clFKqQgODOhWCV1nW1RKqUgOCegRs3PZ/9USulJK\nhXNIQA8bT6T90JVSKirHBPQQ7YeulFJROTCgaz90pZSKxhEBPXKBC+2HrpRS0TgioEP4uhY6fa5S\nSkXjmIAeEuqHriV0pZQK59iAriV0pZSK5IiAHjk3l1a5KKVUNI4I6AASrDvXfuhKKRVVuQK6iNQT\nka9FZLWIrBKRXhWVsSJuar/QgK6UUuE85Tz/dWCyMeYqEYkFalZAnophD/3XKhellIpQ5oAuInWA\nM4CbAYwxuUBuxWSrqBtrP3SllIqmPFUurYFU4AMRWSQiY0SkVv5EIjJQRJJFJDk1NbVMN4qYWVG0\nhK6UUtGUJ6B7gC7A/4wxpwAZwND8iYwxo4wxScaYpMaNG5f5ZgUm51JKKRWhPNExBUgxxsyzt7/G\nCvCHlvZDV0qpqMoc0I0xO4AtInKcvetsYGWF5KpIWuWilFLRlLeXy7+BT+0eLn8Dt5Q/SwVdeHJT\nMnN91oY2iiqlVFTlCujGmMVAUgXlpVBXdW2etxFqFNWArpRS4ZzXwqh16EopFZVzA7pWuSilVATn\nBXSbNooqpVQk5wV0LaErpVRUjg3oWkJXSqlIzgvoLqtjjhh/JWdEKaWqFucFdHcsAB7jreSMKKVU\n1eLAgO7Bjwu38VV2TpRSqkpxXkAHfHjwmEM/U69SSjmJIwO6V2K0hK6UUvk4MqBrCV0ppQpyZkAX\nDx4toSulVARHBnQvMdrLRSml8nFkQPeJB7cGdKWUiuDIgO4lVkvoSimVjyMDupbQlVKqIIcG9Bhi\nNKArpVQERwb0XGKJ0W6LSikVwZEBPdtVgziTXdnZUEqpKsWRAT1H4okPZFV2NpRSqkpxbECPMxrQ\nlVIqnCMDerbUIF6rXJRSKoIzA7qrBnEmBwK6yIVSSgU5MqCbmJrWC29m5WZEKaWqEEcG9Nq1agFg\nfDmVnBOllKo6HBrQawBwMEsbRpVSKsiRAd3ljgHAl6uDi5RSKsiRAV081kLRfq8GdKWUCnJmQLdL\n6F6v1qErpVSQIwO6y2MFdL9PJ+hSSqkgRwZ0cccBENASulJKhTgyoAdL6D6f1qErpVSQowN6wKtV\nLkopFeTQgG5Xufi1ykUppYIcGtDtRlEtoSulVEi5A7qIuEVkkYhMrIgMlYTb7oce8GsdulJKBVVE\nCf0+YFUFXKfE3DFWlYvRRlGllAopV0AXkebAhcCYislOyWg/dKWUKqi8JfTXgIeAQGEJRGSgiCSL\nSHJqamo5b2fx2FUuRgO6UkqFlDmgi8hFwC5jzMKi0hljRhljkowxSY0bNy7r7SJ4gt0W/RrQlVIq\nqDwl9N7AJSKyEfgc+IeIfFIhuSqG2w7oJuA7HLdTSilHKHNAN8YMM8Y0N8YkAtcCvxpjbqiwnBVB\n7ICOX5egU0qpIIf2Q/dYL4yW0JVSKshTERcxxswAZlTEtUrC7Q6W0DWgK6VUkDNL6G7rc0jr0JVS\nKo8jA3qwURQN6EopFeLIgB4cWCQa0JVSKsSRAd3tchMwAgHt5aKUUkEODeiCD5dWuSilVBjHBnQ/\nbu22qJRSYZwZ0EXw4Ua0ykUppUIcGdBdLsGPSxtFlVIqjCMDOmBXuWgJXSmlghwb0H24WLV1b2Vn\nQymlqgwHB3Q3HgIYYyo7K0opVSU4NqD7jQu3+PEFNKArpRQ4OKAHS+i5vkIXS1JKqSOKYwO6Hzdu\n/BrQlVLK5tiA7sNlldD9GtCVUgocHND9uPHg4+/UjMrOilJKVQmODejBEnr/0XMrOytKKVUlODag\nB+vQlVJKWRwb0IO9XJRSSlmcG9CNG7doCV0ppYIcG9D9uPBolYtSSoU4NqCf2r4JbgJ0blGvsrOi\nlFJVgmMDuscTQ+1YSIjzVHZWlFKqSnBsQMdlNYruy8wlLdNb2blRSqlK5+CA7uFo/3ZWbDtAp6d+\n5j9fLqnsHCmlVKVybkDf+DtxJocLXdbAovF/plRyhpRSqnI5N6BnpAJwkuvv0K7EoT8yYsoaADJz\nfbw9Yz0+f4B9Gbnc/dmfWjWjlKrWnBvQbYM8E4knJ7Q9cvp6dh7I5rVp63hx8hq+W7yN0bP+5sel\n2xk7d2PlZVQppQ4xxwd0gOvd0/ivZyxgLXZx0/vzycixFpDOzPXhtWdk9LirxeMqpVRU1SLC/Tfm\nU27zTKIW2QBs2J3Bln1Z1rHvVpCRaw1AitGArpSqxqpVhKtpB/QcX4CZa1ND+9fsSAcg1i2Vki+l\nlDocqlVAT5BsTnMtow4HI/Yv3LQP0CoXpVT15twI54opsKuZ7OaT2Od5K+aNqKf4dUFppVQ15tyA\nfufsArsasx+Atq5tUU8pbP3RqSt3kjj0R7bszay4/Cml1GFW5oAuIi1EZLqIrBKRFSJyX0VmrFiN\n2hfY1bup9dtn3FFPmb1+N7+F1a0HfbFgMwArtx/A6w/w3eKtGKOleaWUs5SnhO4D/mOM6QD0BO4W\nkRMqJlslIAUbOK9oZ1XDeMkL6E9cnJelX1bv4qb35/PatLW8NGU1Prs7Y67fCt6xbhdjZm3gvs8X\n8/2S6KV8pZSqqso8VaExZjuw3X6dLiKrgGbAygrKW6m5Mq3Sd2vXjtC+pvVqFEj32rR1ANSvGcvt\np7cm12d1a3S7hJ0HrJ4yqek5Bc5TSqmqrELq0EUkETgFmBfl2EARSRaR5NTUgtUd5dbxSoitbb1O\nzwvkR2H1bClqet0FG/cC4LVL6Dm+AG6XVfIPaJWLUsphyh3QRSQBGA8MNsYcyH/cGDPKGJNkjElq\n3LhxeW8X6Yk0uOp9GLrJ2v57euhQXckAoFebhrx9fRe+GNizwOm/rt7FV8lbQo2lOw9kk+W1Sus5\n3gBb9mYyZcUOEof+yOiZfxc4XymlqhIpT+OfiMQAE4EpxphXikuflJRkkpOTy3y/Ij1RN2Jz/j8+\nJ71xF87ucHRo34FsL2e+OJ19mV66JzZgvl1Cb1avBlv3ZxV5+RoxblY93a/i862UUsUQkYXGmKTi\n0pWnl4sA7wGrShLMD7fuR8PZmZNgz1+hfXXiY4jzWA2ml53SLLS/uGAOYNAqGKVU1Vae9dt6AwOA\nZSKy2N73sDHmp/Jnqwy63gyNO8DkIdZ2Rir8cB/UbAQP5QX1j2/rzuz1uzm2Qc1SXV7HJCmlqrry\n9HL5Hag6k6Nc/Lr1OxjQ07ZavzN3w5hz4fJ3oGEb2h9dm/ZH12b51rTSXV8DulKqinPuSNHipG3J\ne50yH35+FLzZ4LWqV0q7uHSuP0CgqGL6xt+tevxdq8qSW6WUKrfyVLlUTQ3bwp71sPjTyP3ZB+DN\nLpB7EIZupkWDmtzQ81jaHVWbdkcnkLI3i4fGLy3y0n/vzqDtUQnRDy78yPq9bREc1aECHkQppUqn\n+pXQ/70w+v5Nv8OBrZBtVbW4XcIzl53ETacmcmqbRjSrX3AAUn7vz95Q+MH07dbvhKNKm2OllKoQ\n1S+gA9RPLPr4O6dbVSOLPoVnjwG/LzSgCODW3q2oFVtwPpjP5m0mceiPvD1jfcFrZlkDmZDq+SdV\nSlV91TP6DPg2MrC2yDeoaMdSeLsnTB4G3kzITaddWFVKwBjq1Cg4PW/Q29OtXjOz1qXy0ZyNZOX6\nCQSsAUmpaRkV9xxKKVUK1TOgN2gFd8yyXjftAp2ujZ7O2NPpBvw0TIgLTeRljAmtQ9petlA334IZ\nB3N8TFq2nQHvzefx71fQ4bHJbNhtBfJhXy/Ku7wxjJ75N7vSsyvw4ZRSKrrqGdABmnS0pgYYOB1i\nCulzHgzoPmsiLpdd7eI3hncHWIOyfo4bwnex/y1w6p2f/hmxHZy50Y0/tG/tzoM8+9Mq7hu3GKWU\nOtSqb0APl5sefb/Xrh7ZOAuMoalrP/U5QEf+omvL+kwefDoAia6d/Bk3kN6uZYXewmV3VPeQt4hG\nsJS/LzOXjbszWJqyvwIeRimloqt+3RajOfla+PE/hR//5g5Y+iXn/PULi+KBxcCJ4zm+zVmhJA3k\nIA96vmB27kkRpzYiDTd+xA7obvxk5fqpka9Rtc+IGQBsHH5hRTyRUkoVcGSU0OMSoOkp1utL34LY\nKH3J//olcnv/Jvju7ohdbRrGFzgtOf5O5sXfEwroHvx0eGwyB3N85Pj8BdIrpdShcmQEdIBbJsGQ\nTXDKDXDuk8Wn//H/YMm4iF21963kw9a/EoOv0NPcYlezZOSS7bVeh09ouXxrGolDfyz91ANKKVWM\nI6PKBSCmhvUD4ClY0i6pPtvG8ED8Xur69rLStAztd9t15zF2o+jLX/7MLXteIYF/s2Zn3vkXvzmT\nu9w/8MjI9SwxbQFY9+z5xLiPnM9WpdShceQE9HDlCOgAdzChwF8u0WVF7WAvlzO2jqaTewnnuhby\nTeD0ULpr3dN5KOYLAF73Xc6rvqvJzPFTt2YhAf2Zo6HXPXB2wZ42SikV7sgsFnriou8/+Z/lv7Qd\n0IO//fn+xO0lJfT6Ps831CSbrKzM0L5Fm/fRetiP7Eiz+677smHWiHLl6b/fLidx6I/luoZSquo7\nMgN60y5wbK+C+ztdC/+3ulyXDla9XOL+A4BAvj9xI4msO18Zfyv1x10Q2n5r+l80NPtZtHEnBCqm\nUXXs3E0Vch2lVNV2ZAb0us3g1snwwPrIKQJiakKdY+Cfn5T50rc1+Ytr3b+GtmtJNt0k70MiDm+B\nc+J2Lw+NNN22L5MF8XfRfeGDoQFPABe+MSvinAPZXv5KjRzBWlrjF6aQllkwP0opZzoyA3pQQmN4\nfB947MbSYKNp4+Pz0hx1YqkuecyeuQyPGRPafiFmNF/FPUUXWUujhDjayLao553zym9sT8ti+15r\n8FHDzVPo+9LPoeONdsxi2dxpoe3rR8/j7Jd/i7hGjs9P7+G/8suqnRhjGDZhGQs37QsdD5/Pff2u\ndP7z1RL+81UJR7F6s+CnhyDr0A+O+iv1ICu3FVhvXClVjCM7oAdd8xG0OhMatLa2XWGDguLDFp8+\n6gQ4c0iZbjEh7gmSb6xNG9f2qMc9gRwufv4b/Ll565seSM8Lah/FvsBJk6+0NgJ+lm21Amt498eU\nfVls3Z/F0xNXkuX1M27+ZvqPngvAxvjrCEzL666ZlWtVDW1PK+E8M4s+gfnvlrs+vyTOfvk3Lsj3\njUQpVTwN6ADtz4Obvoe42tZ2/VZ5wf30/8tLd/VHcNbDZb/PuimFHvopdhjJ8XfSQPKmKbjWM71A\nOt8HF8FTDfiX22rkvO7NKYyYsobdB3O45YMFAMR6XOT67CkIDCTZVT6eOa9aqzal7yRgSrmmXrD6\nJxAoOp1SqtJoQI9GBO5dZE1rIZxfAAAd90lEQVTu1e5cuO4rqNUY6ja3jg/6HdqcXfC82NpFX3fW\ny4UeCpbcJ8Q+Hto32DOhQDrPJqvkeq17Oqe6lrM0/l8kzHqKpGemsXmv1Vsm1uMiM9dqUDUYvo57\nKnS++fJGeLk92V5/6FHBmhnyvd83cGDbOshOY19GLmlZYfXrxm6glUOwjOyWBfDKiYelOkep6kwD\nekm07wsProdYe9bGJidBsy7W696D89LduwhqH1OuWzWQkjV0JkgWn8U+B8Agz0Qas492kkJXWcPa\nHQc5dfivCAE6ELnKktjfEm4a9RuN2UedgFVlM3/DXp6euJI6o5JgzDmc8vRUOj+VV4cfmpnSVXDh\nj3Kb8RwcSIGUBRV/baWOIBrQy8pt92V3hY0wSmgMsbWs1zd+d0hvf7RElmYbyQGmxj3E+LgnybVn\neRwb8zzfx0SvImoqe1gQfzef7bselnxBljesi+TutYA1ZcHv8+ZDysK8gC4udqVn89Oy6G0BxcnK\n9edVB9m8wX+GAR+mtFVBFcAYo719VLWgAb2sTrkeGraDrjdF7vfnWr9r1D+s2akXVrIf4P6ZWLyc\n5l5RaPpP7dI9AN8M5EC2j+ayq0C60yadC2P+AX57/hpxc9uHydz16Z8czLH2ZXv9PPrtMvZn5hY4\nf/+SnzBf3gTZB8hd9AUdHpvEP0f9wc8rdnDco5P4bvFWpq+1e+L4vWR7AzQijSbsKdXzd3ryZ56e\nuLJU5wS9P3sjnZ76mZR9mcUnPgJs2ZtZ4ENXOYMG9LKq0xT+nQz1jo3cf8Jl1u9oVS816sPl7x6S\n7JwieeucPh3zIa/HjCwy/TGyN2L76x8nMyl2WOEn5NofGAvGcPTeBTRmP5nZ2eDLZcKfW/lk7mY6\nPzU1VDef4/Ozbmc69b7pj6z8Fn5/ldjvBnKVeyaLNu/nxSlryPEF+GjORrzY1Tj+XLK8fpLj72Ru\n/L9L9fzdc/5gxuzfS3VO0CT720aJe/xk7Dk09f1h4w4qS0aOj9NfnM4j3xQ+97+qujSgV4QB38Ct\ndn3zOU/AQxugZqOC6c4cao1G7Xx9hWchOD9M0Pnu0tVHf5x7P7Ulr8vkxvjruMad18tmzZYd1ovs\n/YwxT7Ag/i7qjLsUnmmMP6yaZOpKa06bq9/5g0tfDauD3zIPgBEx7xJHLoGAwYOPU3ZOCE1ohi87\nsuonH++PD+GfN4q0g1mhqpmsXD/9R81ldOwr/BL3IJm5PlZtt7t7piTD5rkFL7ToU9hpf3vZtYqu\nWbMB8LhK2OD7UmsY0R6wqmu+WLA59G0lmu1pWcUvbrJ7HTxzFCz9KmL3H3/tYffBwxDox/WHCXeQ\nYT/HzHWpJT41x+fnrenrK2W66EDAkJlb+N/+SKMBvSK0+Qcc28N67XJDzQbgCvvT9hsOA3+DnoOs\n7bMeyTsW3qhqm97YCvhLE3qH9u03Bedwn+A/jXbZH5coi+P9p7MvyjWK8qDny9DrFRsLDoiK35EM\nQHgYDC6uvTQljVdj3s47sGl26GW7hFy27E7jOc97/FfG0Ne90DqQc5CsnLy67AUb9/LJ3E30ffU3\nPpy9gZgF7+Ke9CDTXriKUTP/BiB5017++DuveubecYs4//VZ5OxaD2POhvfPg79nwN6/8/Ly3V3w\nv1Ot12/3ZNiBZwBK15XTnwNTHiF50z6GjF/GE9/nq94yxirJA72H/8olI2dHuUiYHXaJeNX3YZcw\n9B89l6RnppE49MfQCliHxJqfYOnn5NhVLe5S9GZ6//eNvDRlDWP/KPsUE9NW7gx9mJTGcz+t4pbH\nXyMnt2B1X365vsDhaaMxBnaVbwqRstKAfjgcfyE07Zy3HRyR6o6z5ma/Ziyc86Q1uKnnXZzVwmpo\nPfnMK8jt+yLbG59G3YueKnDZn/1JeEs4YeZwb39qUrrFqhuHzTtTm8Lrl2+YfDLjYx9nY/x11N9i\njWZ9yPM557mTo6af6BvI5NghXOOJHOmam5nGla9OCm2/N+p1Hv12OWt3HuSJH/Lqx690/85Py61v\nDMYQMT/99FXbeTvmNeLe7pp34Y8vhTfsBU7C5sd5/4e8KRrAGmy18fMHMJ9cBXv+snfuB7+XlH2Z\n7M3IFzT+GMnf9vQLOw9kM3/DXi4Z+btV7ZT8PrzUGv/KiRgTJRD/8jT8XPQMmqu2541JcOMne+57\n4A/vSmoKrfrZkZYdqv4CYNMf8ERdSP6gyHsGu7u63UUH9IXLVzD9v2fw9+Yt7M2wvkF4/YUEy4zd\neX/PKNbv2M9zY79n2ITSVfOkpueQnDyHL+KetlYk2/pnoWl3pWfT/tFJfFzMh87MtamMX5hSZBoA\n9m2EzfOiH0t+H97uARuL+RA/BDSgH0rXjrOmvq3TPHJ/cNHqgP0/5wmXwGmDrcFN/Z6HdLsHSe1j\niD31Do65+0fELjF96TszdJlHB+Rbzu7Cl6HVGVGzkkUsucSU+VHOdRf+PwtAV9c6AE6eNYjVc3/i\nLs/3RaaPNmJ22/xv6OZaE9p+J/Y1ALrJavq55kekXbJlP6t3HGDV9gPUCPugutczgQvckWmDFr97\nO3x9a2j71oWXhx01pE55kcTVo5H1U+HLm2DJF/BCS8yEgZz2wnS6PD2VwZ/8EXHNn5btoCbZzF+3\njT8/eojW234kY/KT8Jf1YeH+8nruizKegFkjYM4bpKbn8Pz42eSGlTDf+e0vbv8oOWK07OXu36k9\n9QGY/bpV8s9Og/mj4IWWVnDJp+fzv3DbRwswxlhTQUy83zowcTCkrrHOj8K717qWS4TP5m1myood\nfLtoa8F0M17iLPcSds8ZS7Y3QAKZJG0dGzHwLCvXb03h8MYp8GaXqPcDqD3rSX6Ne4CDuzaRlevn\nu8Vbiy1Jf7toK92enYY/x6omjFvyMYw+C7YujJp+Z5r1ofP49yuKvPaN78/nP18tKbB/y95Mznnl\nN3YeyIb9m+H1TvB+Xz6YvYHU9HxVYtvs/1f2rC9wnUPtyJwP/XA5/gLrJz9PHMTUKnzlpF53w4ZZ\nkTNC2nPK9DrnCtJ/W0htc5DmbToy/s5s7n33Hry4+V+3260S24aZBS6ZTSw+u/Hx70ATWrt2lPvx\nCnP85P5lOi8xexVjYldF7NsYf13UtK1lG/1em8VDns95Iiavgbe3q/CePZ23fwWF9Lb8P89XXL77\n27wdO5fBNwMBkBUTgKuoSTavre8XcZ6INWNmSCywEGh/fmjXNe4Z9HStwp/enXkb9lBj1vPY3xcY\n+vUi3tt0ARlL44gV8AZg+KSCX9eNsT7Q18/4hLa/Ph15cN9Gpu+qyS0fLOCT23ow+ItFAMxev4fx\nf27lga+WsKzBQULD3t7qbi3JOHAGALsP5hBs8en45WnAZ2zak8nDYQ2jl53SDGMMKfuy8AUMB+3P\nHzF+xs7dxHOeT+m2bjoLp7aj63lWleH/fbmYSct3sDHebtM4uAsSjirwbHW2WG01tSSLZ39ayfi5\na7nv83jWPHUOcbHRp7qO++MVTnM1JsvERh5I3xm5PbI7tOiGJOX16vL6DbGesG8gO5ZZg/6uGB3a\n9cdfe9i/dTWuWo05r2t7Ppm3iZjUFcyYvIWczX9yo53uyR9WMm3VTm45tRVb92dx06mJUfN7uGhA\nrwwi8Ej0SboAaN0HHs0XcI/tAfevpEXdZtDmBKtfeGxNurasyf4B91I73i59d7gYwv6H33Hi7Uw9\ncCxNdtdmSnoS13pmsN00pDWHLqAX5lv/qVzmnlMh1/o17gEuzXmqwDeBJNfaMl3vXs+3RR6/xj2d\nF2NGF9g/Y00qRFkvZc22PRxnv24qe2kqe/H+MZKTZ79DguR9owikWaXfWmKV8mLWfI9wDSbfl+fT\n3UsBaBuIHCgGMHr6KvwbxnCKJHHDe9a+GHwkudYwf4P17VB8+arbti3i5xE30beZl/9kDeajsEOD\nPV8zwX862SaWp2M+YFGgLf63nuHJpm/z8Tzr3+0jnhzwwNTlW4Eu1BNrttDPZy4m7sQLOaFpXSYt\nz/dvbEQ7eCKN9Gwvv8xbxGXTz4Ve91DjgPVMHpfQKuV7VsW/yD25/ybuuetgwLcQXKz940utaspr\nPuL8XWM4Pxauy40cZ5HhDVALa12BtCwvfXavgd1ryDzpSRqSxh7qkuX14/UHWLfrIJ1b1LO+te1e\ny8exeesh9B89l43x17Eu0Ay6rsTjEibFDYOV8LT3esK/7O7L8HL7x1b1ohXQ81VX7VwByydAjzui\nfqBVJA3oTlK3mfW7RfeI3Wd3ODpvo/FxHByyiwNLfqBp1jqanDWMAcA1Pj8Bby8+mzEXZr9Bb1bA\nqf8GVwxvr4zlrr3DrfNjaoK3Yvpjb2l5BS025VU31KRie2t8F/dYhV4vaGGgXagKKShaMC/KnrSD\nkG9Qbcyc14jJ9/961q6/rVJ9mA3xNwBwY+4QZgY6ART5QfivLUPBA4M8P5CY/RkAk2OH0Ma1nb4L\n6wAtiMvZWyDO9D34LayB7HoDIvYP9kxgsGcCf/hPoJd7pdUWkgozUxYCVndcY1+sieyjm6wOLZL+\nUswoHv2fl/pn3hk1r9kfXMaMzLZclmr/Pf/I615bU7x0z5gBwADPVOs+a6cwfn87Rk5axAyfdYxn\nm4TOic03HfWbMzYw9CS4/O05xOJlrf1he/TCESyM/x835A7jnCf30fDoFuzeuZVfhvajbsBqg/ly\n7noudu1gYqAnLcTq5dPOtZU5f+1m/MKtPBi6S94f0kUg1P/hjZg34evxeVWqWHX3z78+lldj/wed\nrzvkAV3r0KuhhBpxNO15FZyV1688zuOmRo0aBOq3ZrivPwta3ApnPw7nPM68hLNJzP6M6f3XWVMc\n3DUPzn+x0OtnGOtrcJqpWWgagBa1IhsD5weOj5ruU1/kvDippg4DcocWee1D6Zbch4o8vsPkDRor\nrEoo/0ImhenjKlhfG/Rx7Av8FjuYD2JeKNG1AB73fEQr2R5qo/g5bgiNSGMfhc8z1GhX9A+LXu7I\ngVpdZR2N2UdNsjnXZZVIb/VM5qu4p+ggm0Pp+rqSefPX6PXH8Zumc3Fq9A/H1Smp7Ei3GmXrYJX4\n/X4/Q8YvJT4jekNlXL4F27fty4TfX6OXawXJcXkfKjXWWt/kPol9nt/j7uP8PR+SHH8ntd7tHuoB\n9YDnK96MHcmLnlHMjLs/dO6/Rs9g/4Ho7+dA90Qm7rkIFwFrUZvl4/MO/nAvP02dRh2xC0jhM7ce\nIlpCP8Jc260FWbl+Tj71SnBbRcjHLj6Bp35YSc9WDSHWDUcdb/1Migxse489jwabp/Bz+ye4fN0w\nVpmW9JS8Ou9FgbZ87+/F4zFjrR2N2rEvoR3u9BRmBjrxnv98vq1xBcm+KyOuG3f5G2z1J7P0h5HM\nDxzPn4F2LDWtD+0fogjp1Cj02Ez/SXjx0MS9r9A0AO1dBRsSoznbVXRjc0vXLlpScARvYW7xTOEW\nT+Ssnv/n+ZL6pBdyBrwV+0aJrv1y7DuFHguuqQuQRRxr4m4kTnyM8l1Y6Dn53eKZgs8uY7YT6+/n\n9fnxBwxNXHujnpO/hP5v30cwbSvj8n3r8eZmhwrWceILNVR7svL62/d0WR9gV3si26BWxN8Wsf3f\nmLwFcIbGfA4Qmv00v5uXXk+Ox6qfMXG1839JqnBaQj/CeNwu/nVGa+I8efUBbRon8NGt3akRm6+O\n4JhOEZsNbvkCHtvH5VfeQErCyTzivZVJnd+G+5ZiHt/P5blP8YE/rzGQ5t358bTxnJzzHvd478Xg\nok3jWvxWqx/rA01Dya7q2pxm3S9jyokv8YH/fGq36cnI65LYahoW+zx7TOElz4WBdgD0z32E/Qlt\nATgt5/XQ8dd9l0c9L3/9NcDrx77BhAsXcaN3GDtNvWLzVVLtShj4y+M6z3RipGSDfsb4zi8+UTHO\ncycTJ1bJeaCn5GvZXuSeSyux6t09Yn2727hqAf3dv/BmzJsF0q8PNCVOIgN6YX/PZlL8VBLxUvb5\nfIbFjMvbWDQ24lgwjwd9hz7cakBXhbv5Jxi8DP71K9w2zWrMdbkgvg617/6VLl160LvfNVC/JSLC\n6qf7cXq7RnTMHkPmHQugfV8uO6UZ/U5swo/3ngZA77aNOOOBz2nzZMF5V0Zc3YkVT57HJ7f34IKT\nmrD8mjn4Tx0M9ROh+0B4bC8PegdGnBNz3HnWiwtfKXC9g70eJMU0YnGgDZ7bJ8MlbzLyzktDx688\nyxpcNMZ3Pm+Zq0P7j29S8EPiuO59OfekFgAsaj0IEk8v8Z/xEe+t3JL7IPMKqXJKMVFGFQO/xJ3D\nr/7OEfte911O/9xHeNh7G++WovQLsDbQrMjjc/wn8IxvAG2yxxaZLsjX9TZMfMV9uAEc79oSsd0h\nZynPx7wXMYo5qK1rG/Uo3zKMQKHvS0XbfxgmgJPyjJwSkX7A61jNP2OMMcOLSp+UlGSSk6MPNlHV\nQ3q2l7U70+naskGBY3szcqlbIwZ3cIh9SrLVgHT0CSW+fuLQH7nYNYcHbrqauBlP0WTAGKvHT82G\nMH80TMprupoz4C+uG20N/vjruQvy7vvaybB/EzyaCtOfIb3bfQTi6vDWWy/TJ+lkXl5Vj/E780qq\nD3tv48JbHqZ320YsS0kjsVFNasfH4F/3C1s2byDxuM5Wv/PpzwKw/9rv+XnfMTRYPY5zNr1Ch+z3\n6d2hJfed3Y6Fm/ZyZcscaq/8BOa8yc/+rrzW4L/8lHZZ6H65x55O+7V38so1nZiyYgfeVZN4P9Za\nKSrY6BnUSdYzrOFMevQ4DfnlibwDZz0CcXVgct4KWzvdTTjab5WA76w5gll767E8/vbQ8UWBtlye\naw1ge+kfdbh6zkUF34CEo+HgTgKeGrge2W4N1Hq64DepF7zXMsSujgD4xt+bZYHW7DL1GBlbsLRd\nWlub9aPZ1smh7fNyhjMlLrLd5YCpmVd/bdtrEgpMUf2b/2Ray3ZauFLhpKthWeT0C+FOyX6H8cdO\noMnO39hl6kVUNRVn2+AdNK1XeHVeUURkoTEmqdh0ZQ3oIuIG1gLnAinAAqC/MabQKe80oKvy+m7x\nVg5keRnQK7HgQWPAl22NGmxyMqbHHTz5w0qa1I1n0Jlt8tLlpFsTYdWKXjLeuDuDz2evplvTGHpt\n/YCPE25j4D9OxFXUXC8BP8wYDiu/s/p323Pn/7h0O3d/9iePX3wCt/RulZd+7RT47BqeiH+Iqwbc\nwxvfzeKN65KIT2gA7pjQQiJpWV6+X7KNG1ruZ+X8X5hR5xK27M3k8wVbmP/w2fgCxgoSgYA1qMaX\nZa2R2zzJusban60qgL5Pw+51+KY9zf21X+aZKzqzPjWdrh/k5elZ73WM9l9EjFtY9+wF7Fr+Cwku\nLzXrNLKmUajd1Lruqu9h8HKoZ31jYf9mrhizhKNjc+jc8UQG9jmO3Rle/NuX0SRjNXx3N+fnPE+t\nYztzTVIzjp45jL/rncoVrpnU3VT4Kl5Bf7QcRK9NkfX3gQf+xjUir53ljqM+5d1dVv/3eYHj6eFa\nzeYrJ+LN9eKe9xb3bjmTVaYl57vm80Zs5MR14/2ns4ATeS5+LK77FsOI9qSdP5J1GzYyzdsRtsyn\njsngjJwZNPzPXGrGerj3s4VsS8vhq7T+oS6bU/xJbDBNGOSZaL3FgWZ84j+Hu3s25Oh+D+WNEC+D\nwxHQewFPGGPOs7eHARhjni/sHA3o6khjjGHG2lTObNe44AfCwVTrQ6WUq0D5/AEycvzUrVn2kb8h\nezfAsq94e6lhXeO+tG6cwKltG9G1Zb7pn9N3WAFJ3LA12RorUQqp6TnUqeGJaLvBlwNz3rCu3fZc\n8MTC2Mvhmo+tvuE3fg/H9rTmR9o0x5rgrXUfaNQeYmvx+6Kl1N00lRP3TOVg/29Z/97trDzmcs7+\nxznsWz6NE06/IvS3/WZRCtneAHvSs+lRcytd6mXibnIiTHuCJR2H0apVa+rER/97GmNCI7Xze+yb\nRTRlN4POOYk/dsUguQfpueJJTJ9hBBq0xSUUem5pHI6AfhXQzxhzu709AOhhjLknX7qBQLDi8zhg\nDWXTCNhdxnOdSp/5yKDPfGQozzO3NMY0Li5RebotRvvYKfDpYIwZBYwqx32sm4kkl+QTqjrRZz4y\n6DMfGQ7HM5enl0sK0CJsuzlQxHh2pZRSh1J5AvoCoJ2ItBKRWOBaoOgp9pRSSh0yZa5yMcb4ROQe\nYApWt8X3jTGFT3VXfuWutnEgfeYjgz7zkeGQP3O5+qErpZSqOnSkqFJKVRMa0JVSqppwREAXkX4i\nskZE1otI5c2rWoFEpIWITBeRVSKyQkTus/c3EJGpIrLO/l3f3i8i8ob9N1gqIoWv6VXFiYhbRBaJ\nyER7u5WIzLOf+Qu7kR0RibO319vHEysz32UlIvVE5GsRWW2/372q+/ssIvfb/66Xi8g4EYmvbu+z\niLwvIrtEZHnYvlK/ryJyk51+nYjcVJ48VfmAbk8x8BZwPnAC0F9ESj75R9XlA/5jjOkA9ATutp9r\nKPCLMaYd8Iu9Ddbzt7N/BgL/O/xZrjD3AeFrzb0AvGo/8z4gOF/pbcA+Y0xb4FU7nRO9Dkw2xhwP\ndMJ69mr7PotIM+BeIMkY0xGr08S1VL/3+UOgX759pXpfRaQB8DjQA+gOPB78ECgTY0yV/gF6AVPC\ntocBwyo7X4fgOb/DmhdnDXCMve8YYI39+l2suXKC6UPpnPSDNV7hF+AfwESsAWq7AU/+9xurB1Uv\n+7XHTieV/QylfN46wIb8+a7O7zPQDNgCNLDft4nAedXxfQYSgeVlfV+B/sC7Yfsj0pX2p8qX0Mn7\nxxGUYu+rNuyvmKcA84CjjTHbAezfwTWrqsvf4TXgISC4nFFDYL8xJrj0TPhzhZ7ZPp5mp3eS1kAq\n8IFdzTRGRGpRjd9nY8xWYASwGWtZ7jSspbOr8/scVNr3tULfbycE9BJNMeBUIpIAjAcGG2MOFJU0\nyj5H/R1E5CJglzFmYfjuKElNCY45hQfoAvzPGHMKkEHe1/BoHP/MdpXBpUAroClQC6vKIb/q9D4X\np7BnrNBnd0JAr7ZTDIhIDFYw/9QYE1xNeaeIHGMfPwZC649Vh79Db+ASEdkIfI5V7fIaUE9EgoPc\nwp8r9Mz28bpA9LXIqq4UIMUYM8/e/horwFfn9/kcYIMxJtUY4wUmAKdSvd/noNK+rxX6fjshoFfL\nKQZERID3gFXGmPDldr4Hgi3dN2HVrQf332i3lvcE0oJf7ZzCGDPMGNPcGJOI9T7+aoy5HpgOXGUn\ny//Mwb/FVXZ6R5XcjDE7gC0icpy962xgJdX4fcaqaukpIjXtf+fBZ66273OY0r6vU4C+IlLf/mbT\n195XNpXdqFDChocLsBbT+At4pLLzU0HPdBrWV6ulwGL75wKsusNfgHX27wZ2esHq7fMXsAyrB0Gl\nP0c5nr8PMNF+3RqYD6wHvgLi7P3x9vZ6+3jrys53GZ+1M5Bsv9ffAvWr+/sMPAmsBpYDY4G46vY+\nA+Ow2gi8WCXt28ryvgK32s++HrilPHnSof9KKVVNOKHKRSmlVAloQFdKqWpCA7pSSlUTGtCVUqqa\n0ICulFLVhAZ05UgiMsf+nSgi11XwtR+Odi+lqjrttqgcTUT6AA8YYy4qxTluY4y/iOMHjTEJFZE/\npQ4nLaErRxKRg/bL4cDpIrLYnoPbLSIvicgCe97pO+z0fcSaf/4zrIEdiMi3IrLQnrd7oL1vOFDD\nvt6n4feyR/m9ZM/xvUxE/hl27RmSN+f5p/YISaUOqzIvEq1UFTGUsBK6HZjTjDHdRCQOmC0iP9tp\nuwMdjTEb7O1bjTF7RaQGsEBExhtjhorIPcaYzlHudQXWqM9OQCP7nJn2sVOAE7Hm4ZiNNW/N7xX/\nuEoVTkvoqrrpizVnxmKs6YgbYi0qADA/LJgD3CsiS4C5WBMktaNopwHjjDF+Y8xO4DegW9i1U4wx\nAaxpHBIr5GmUKgUtoavqRoB/G2MiJjiy69oz8m2fg7WwQqaIzMCaU6S4axcmJ+y1H/1/S1UCLaEr\np0sHaodtTwHutKcmRkTa2wtK5FcXa9mzTBE5HmsZwCBv8Px8ZgL/tOvpGwNnYE0mpVSVoKUI5XRL\nAZ9ddfIh1vqdicCfdsNkKnBZlPMmA4NEZCnWcmBzw46NApaKyJ/Gmt436BuspdOWYM2U+ZAxZof9\ngaBUpdNui0opVU1olYtSSlUTGtCVUqqa0ICulFLVhAZ0pZSqJjSgK6VUNaEBXSmlqgkN6EopVU38\nPzBa+JHWMrGhAAAAAElFTkSuQmCC\n",
      "text/plain": [
       "<matplotlib.figure.Figure at 0x2456e04dfd0>"
      ]
     },
     "metadata": {},
     "output_type": "display_data"
    }
   ],
   "source": [
    "(results[(results.name == 'train') & (results.config == 'layout_can-model_VGG7')]\n",
    " .pivot(index='iteration', columns='repetition', values='loss')\n",
    " .plot(title='layout_can-model_VGG7', ylim=(0, 10))\n",
    ")"
   ]
  },
  {
   "cell_type": "code",
   "execution_count": 20,
   "metadata": {},
   "outputs": [
    {
     "data": {
      "text/plain": [
       "<matplotlib.axes._subplots.AxesSubplot at 0x2450915fa90>"
      ]
     },
     "execution_count": 20,
     "metadata": {},
     "output_type": "execute_result"
    },
    {
     "data": {
      "image/png": "iVBORw0KGgoAAAANSUhEUgAAAXcAAAEWCAYAAACdaNcBAAAABHNCSVQICAgIfAhkiAAAAAlwSFlz\nAAALEgAACxIB0t1+/AAAADl0RVh0U29mdHdhcmUAbWF0cGxvdGxpYiB2ZXJzaW9uIDIuMS4yLCBo\ndHRwOi8vbWF0cGxvdGxpYi5vcmcvNQv5yAAAIABJREFUeJzt3XlclWX+//HXRxBRQFDAFRQQdxMX\nVMw02/dlWrXFTM2aalpmq5np1zTz/c5MTU1NfWvGMsuxTNvLmtJWc0sFzaXcQEXBjUVRQPZz/f64\nb+SIKAe8j3AOn+fjcR6cc9/Xue/rHG/fXFz3dV+3GGNQSinlX1o1dQWUUko5T8NdKaX8kIa7Ukr5\nIQ13pZTyQxruSinlhzTclVLKD2m4t0AikikiFzZ1PVoKETEikuhBufEikn0m6qT8n4a7OuM8DTt1\nIhFZJCJ/rmP5NSKyX0QC7dfJIvKpiBwSkQIR2SQifxGRDm7v6SoiM0Vkr4gUicgOEZktIv3s9WPt\n5e4PIyLXn7lPrBpLw10p3zIbuF1EpNby24G5xphKETkbWAwsB/oZYyKAS4FKIAlARCKBFUA7YCwQ\nBgwDvgMuAjDGLDXGhFY/gCuBImChVz+hcoYxRh8t7AFkAhcCI4HvgQJgH/AiEGSXeQn4R633fQI8\nZD/vjxUgBcBPwNVu5RYD09xeTwaW2c+XAAYoxgqKm+up6zXAOuAIsB241F5+J7AZKAR2AHe7vWc8\nkA38CsixP9udp9hHdfnfupW/Frgc2AYcBH7vVr4N8E9gr/34J9DGbf1v7G3sBabYnzfR7b3PALuB\nA8AMoK17Per5PtoCh4Fxbss6AKVAkv16GfB/9Wznf4H1QKsGHDevA6839fGrD88e2nJv2aqAh4Eo\nYDRwAXCvve4/wEQRaQUgIlH2+nki0hor6L8AOgG/AOaKSN/6dmiMGWc/TTJWi/Dtk5UVkZHAHKyw\njADGYf1iAiuErwTaYwX9cyIyzO3tXYBwoDswFXjJvUuiDl2AYLv848BM4DZgOFbL9nERSbDL/gFI\nAYZgtYRHAo/Zdb4U+DVW67c31i9Rd08Bfez3JrrtzyPGmBLgHWCS2+KbgC3GmPUiEoL1b/l+PZu6\nEPjQGOPyZL8i0g64Aeu4UL6gqX+76OPMP7Bb7nUsfwjrP3z1683ARfbz+4HP7Odjgf24tfqAecAT\n9vPFnKTlbr8+1pKtp54vA895+Jk+Ah60n48HSoBAt/U5QMpJ3ltdPsB+HWbXcZRbmTXAtfbz7cDl\nbusuATLt568BT7qt61P9eQHB+oull9v60cBOt3qcsuVulzsHq/Ve3eJfDjxsP4+x99fPrfzfsf7C\nKgYes5dlAPe4lbnaLlMIfFHHPm8HdgLS1MevPjx7aMu9BRORPvZJt/0icgT4K1Yrvtp/sFqv2D/f\nsJ93A7LM8a2+XVitUCfFYgXpCUTkMhFZKSIHRaQAqwvFve75xphKt9dHgVAR6eF+grBW+Sr7eYn9\n84Db+hIg1H7eDevzVttlL6tel1VrXbVorD7uNfZJzgKs/uvouj7jyRhjlgG5wDX2XxMjgLfs1YcA\nF9DVrfxvjdXv/iEQaC/Or1VmgV3mYSCojt3eAcwxdtKr5k/DvWX7N7AF6G2MaQ/8Hqt1We1NrABJ\nwupj/8hevheIre6ysfUA9tjPi7FCrFqXRtYvC+hVe6GItMHqdngG6GyH0me16l4nY8xuc/xJwsbY\nC/R0e93DXgZWX3tsrXXV8rB+SQw0xkTYj/BG1mMOVtfM7Vgt7QMAxphiYBVwXT3v/xq4tta/YZ1E\nJBbrr4o5jainaiIa7i1bGNaJyiJ7+NvP3VcaY7KBVKwW+/vG6u8FKzyKgd+KSGsRGQ9cBcy3168D\nrhORdvaQx6m19nsASKB+s4A7ReQCEWklIt3tegZhnZjMBSpF5DLg4oZ88NM0D3hMRKLtcxGPY/0i\nBKs/fLKIDLD7qf9Y/Sb7L52ZWOcHOgHYn+mSRtRhDla/+V2c2A/+W2CKiDzqtp8YIN6tzLNYJ2Lf\nEJFeYgnDOhdQ2+3ACmNMnX9FqeZJw71l+zVwC1Y/60ygrpOb/wHOoqZLBmNMOVYf7WVYrdF/AZOM\nMVvsIs8B5Vgh/h9gbq1tPgH8x+6auOlklTPGrMY+WYrVx/wd0NMYUwg8gBWkh+zPsMDTD+2A/wXS\ngA3ARmCtvQxjzOdYo2e+werX/qbWex+xl6+0u8K+Auo9EV2bMSYTayhjCLU+u91tcz7WCehtbt0/\ni4H/s8vkYZ0ULsUaXVOI9Us5jFq/5LH+QtATqT5GtAtNnYqIjMNqlcYZD0dWKKWanrbc1UnZQx4f\nBF7VYFfKt3hyMuU1EckRkR9Psl5E5AURyRCRDbXGGisfJSL9sYbGdcXqZvDWfn5fxyXuRSLyubf2\n2dzVHtFT69Gj/i0o5UG3jP1neRHWMKhBday/HOsilsuBUcDzxphRXqirUkopD9XbcjfGLMG6/Ppk\nrsEe/2qMWQlEiEjXU5RXSinlZYH1F6lXd46/aCPbXravdkERmQ5MBwgJCRner18/B3avlFItx5o1\na/KMMfVe+OZEuNd14UidfT3GmFeAVwCSk5NNWlqaA7tXSqmWQ0R21V/KmdEy2Rx/RV4MNVfrKaWU\nagJOhPsCYJI9aiYFOGyMOaFLRiml1JlTb7eMiMzDmlciSqxbgP0RaA1gjJmBNafH5VhX3R3FuqJQ\nKaVUE6o33I0xE+tZb4D7nKhMRUUF2dnZlJaWOrG5Zic4OJiYmBhat27d1FVRSvk5J06oOiY7O5uw\nsDDi4uI48S5ivs0YQ35+PtnZ2cTHx9f/BqWUOg3NavqB0tJSIiMj/S7YAUSEyMhIv/2rRCnVvDSr\ncAf8Mtir+fNnU0o1L80u3JVSSp2+FhvuixcvZsWKFcdez5gxgzlzrBvNzJ49m717a4bqT5s2jU2b\nNp3xOiqlVGM1qxOq9Tl249dWp/87afHixYSGhnL22WcDcM899xxbN3v2bAYNGkS3btZtMV999dXT\n3p9SSp1Jzb7lnpmZSf/+/bn33nsZNmwYb7zxBqNHj2bYsGHceOONFBVZ9ziOi4vjkUceYeTIkYwc\nOZKMjAwAcnNzuf766xkxYgQjRoxg+fLlZGZmMmPGDJ577jmGDBnC0qVLeeKJJ3jmmWd47733SEtL\n49Zbb2XIkCGUlJQwfvx4qqdKmDdvHmeddRaDBg3ikUceOVbP0NBQ/vCHP5CUlERKSgoHDhw48cMo\npdQZ0uzDHWDr1q1MmjSJL7/8klmzZvHVV1+xdu1akpOTefbZZ4+Va9++PatXr+b+++/noYceAuDB\nBx/k4YcfJjU1lffff59p06YRFxfHPffcw8MPP8y6desYO3bssW3ccMMNJCcnM3fuXNatW0fbtm2P\nrdu7dy+PPPII33zzDevWrSM1NZWPPrLuGV1cXExKSgrr169n3LhxzJw58wx9O0opdSKf6Jbp2bMn\nKSkpfPrpp2zatIkxY8YAUF5ezujRo4+Vmzhx4rGfDz/8MABfffXVcf3lR44cobCwsFH1SE1NZfz4\n8URHWxOy3XrrrSxZsoRrr72WoKAgrrzySgCGDx/Ol19+2ah9KKWUE3wi3ENCQgCrz/2iiy5i3rx5\ndZZzH2pY/dzlcvH9998f1wJvrFPd2KR169bH9hkQEEBlZeVp708ppRrLJ7plqqWkpLB8+fJj/elH\njx5l27Ztx9a//fbbx35Wt+gvvvhiXnzxxWNl1q1bB0BYWNhJW/AnWzdq1Ci+++478vLyqKqqYt68\neZx77rnOfDillHKQT4V7dHQ0s2fPZuLEiQwePJiUlBS2bNlybH1ZWRmjRo3i+eef57nnngPghRde\nIC0tjcGDBzNgwABmzJgBwFVXXcWHH3547ISqu8mTJ3PPPfccO6FarWvXrvztb3/jvPPOIykpiWHD\nhnHNNdecgU+ulFINU+89VL2lrpt1bN68mf79+zdqe3FxcaSlpREVFeVE9bzmdD6jUkqJyBpjTHJ9\n5Xyq5a6UUsozPnFC1ROZmZlNXQWllGo2tOWulFJ+SMNdKaX8kIa7Ukr5IQ13pZTyQxruDbRw4UL6\n9u1LYmIiTz75ZFNXRyml6qTh3gBVVVXcd999fP7552zatIl58+bpPO9KqWZJw70BVq9eTWJiIgkJ\nCQQFBTFhwgQ+/vjjpq6WUkqdwCfHuf/pk5/YtPeIo9sc0K09f7xq4CnL7Nmzh9jY2GOvY2JiWLVq\nlaP1UEopJ2jLvQHqmqpBb3qtlGqOfLLlXl8L21tiYmLIyso69jo7O/vYrfiUUqo50ZZ7A4wYMYL0\n9HR27txJeXk58+fP5+qrr27qaiml1Al8suXeVAIDA3nxxRe55JJLqKqqYsqUKQwc2DR/RSil1Klo\nuDfQ5ZdfzuWXX97U1VBKqVPSbhmllPJDGu5KKeWHNNyVUsoPabgrpZQf0nBXSik/pOGulFJ+SMO9\nAaZMmUKnTp0YNGhQU1dFKaVOyaNwF5FLRWSriGSIyKN1rO8hIt+KyA8iskFE/HIg+OTJk1m4cGFT\nV0MppepVb7iLSADwEnAZMACYKCIDahV7DHjHGDMUmAD8y+mKNgfjxo2jY8eOTV0NpZSqlydXqI4E\nMowxOwBEZD5wDeB+lwoDtLefhwN7nazkCT5/FPZvdHabXc6Cy/TOSkop/+BJt0x3IMvtdba9zN0T\nwG0ikg18Bvyirg2JyHQRSRORtNzc3EZUVymllCc8abnXNWF57YnNJwKzjTH/EJHRwBsiMsgY4zru\nTca8ArwCkJycfOLk6J7SFrZSyldVloNxQetgr+7Gk3DPBmLdXsdwYrfLVOBSAGPM9yISDEQBOU5U\nUimlfIarCgr3QcFuOLQLCnYd/7NwL1z1Agy73avV8CTcU4HeIhIP7ME6YXpLrTK7gQuA2SLSHwgG\n/K7fZeLEiSxevJi8vDxiYmL405/+xNSpU5u6WkqpM8kYKM6zwrsg88QAL8gCV4XbGwTCukKHnhB3\nDkT0sM7xeVm94W6MqRSR+4FFQADwmjHmJxH5M5BmjFkA/AqYKSIPY3XZTDZ13ZPOx82bN6+pq6CU\nOhNKD9thvfvElnfBbqgoPr58u0iI6Aldk6D/1VaQR/SAiDiIiIXANmf8I3g0n7sx5jOsE6Xuyx53\ne74JGONs1ZRSyksqSo7vNqkd4KUFx5cPCrMCu2MC9DrPCvJjAd4D2oQ1zec4Bb1Zh1LKP1WUwsEd\nkLcN8tIhPx0O7rQCvOjA8WUD2lgh3aEndE+2g7tnzc+2HUDqGlvSfDW7cDfGID72JXrKD3uqlGpa\n1f3fedusR35GzfOC3daolGrtY6BjPPS+yOoucQ/wkE7QyruzsVRWucg+VMKOvCJ6dwojtmM7r+6v\nWYV7cHAw+fn5REZG+l3AG2PIz88nONi7w5+U8ktVFVarO2+b1QLPS68J8dLDNeUC20JkInQbBoMn\nQFRv6xGZCEEhZ6Sqh4rL2ZFXxPbcYnbkFrMjt4gdecXsyi+mospq4D1x1QAmj4n3aj2aVbjHxMSQ\nnZ2Nv17gFBwcTExMTFNXQ6nm6+jBmuB2D/FDmeCqrCkX2sUK7UE3QFQfiEq0fraP8XoLHKC80sXu\ng8UnBPiO3CIOHa0ZKdM6QOgZGUJCVAgX9u9MQnQIvaJD6dM51Ot1bFbh3rp1a+LjvfvbTCnVxKoq\nrX7v6n7w6j7xvHQ4mldTLiAIOvaCTgNgwLVurfDeENz+5Nt3iDGG3KIyO7yPD/CsQyVUuWq6WaPD\n2pAQFcKlg7rSKzqEhOgQEqJCienQlsCAppl8t1mFu1LKjxgDh3bCnrWQs8kO8Qw4uB2qymvKtYuy\nWt39rrADvI/1M6IntArwejVLK6rYmXdigO/ILaawrOavhTaBrYiPCmFgt3CuSup2LMDjo0NoH9za\n6/VsKA13pZQzCvdbQb53LexZA3t/gJJD1joJsIYRRvWGPhfbAd7H6gtv5/2ZVo0x7D9SyvacYnbk\nWcG93Q7wvYdLcB/r0C08mIToUH42rDsJUSEkRIeSEB1Ct/C2tGrlO+cCNdyVUg1XUmCF9961VqDv\nWWtdVg9WkHcaAP2vsk5sdh8G0f0hMMjr1TLGsPdwKdsOFJJxoIj0nEK2HSgiI6eIIrdWeEhQAPHR\nIQzv2YEbo2NIiA6lV3QI8VEhtAvyj1j0j0+hlPKeihJriu09a2pa5vkZNes7JkDcmJog7zIYgrw7\nzM/lMuwpKCE9p5D0A0Wk5xSRfqCQjJwiisurjpWLCg0isVMo1w3rTmKnUBKjQ0mIDqVz+zZ+NyKv\nNg13pVSNqkrI3Wy3xtdYQZ6zuWakSlhXK8STJlpB3m2odYGPl7hchuxDJWw7UGgFuB3mGTlFlFTU\nhHh0WBv6dA7lxuRYEjuF0qdzGImdQukY4v2/FporDXelWipjrCs43fvJ922AyhJrfXC4FeRjHqxp\nlbfv5pWqVLkMWQePkp5TZHWp2D+35xZRWlFzIVLn9m3o0zmMCSNj6d0pjD6dQ0nsFEpEu5Yb4iej\n4a5US3FkX01rvDrQqy8ACmxrTXqVfGdNkHdMcPyS+8oqF7vtEE+vbo0fKGJ7bhFllTUh3i08mMTO\nYaQkRNoBbrXEw9s2v1EpzZWGu1L+qKIU9qTB7u9hj33is3CftU4CoPNAGPiz4094BjgbB0VllWzI\nLmBdVgGb9xWSfqCQHXnFlLuFePeItvTuHMqYxEh6dw6jdyerJR7WDIcW+hoNd6X8QWWZ1SrfuRQy\nl0J2KlSWWusiEyF+nNsJz7OgdVtnd1/lYuuBQtZnHWZd1iHWZRWQnlN0bIhhTIe29Okcxrl9oo+F\neK9OoYS20QjyFv1mlfJFleXWUMTMJVagZ622+8rFCu/kqRA/FnqkOH7Cs3q44fosq1W+bncBG/cc\nPnaCs0O71gyJjeDys7oyJDaCIbER2ifeBDTclfIFVRWwd50V5pnLYPdKqDhqres8CIZPtu7y0/Ns\nxy8KKiytYGP2YX6oDvOsAnILywAICmjFwO7tuXlELEN7WEHeo2M7vx9m6As03JVqjqoqYd96q4sl\nc6kV5uVF1rpOA2DobRA31gp0B8O8unulukW+LquAjNya7pWEqBDOSYw61iLv37U9QYFNM3eKOjUN\nd6WaA1cV7N9g95kvs06Elh2x1kX1haQJdsv8HAiNdmSX1d0rVohb/eQb9xw+NvSwY0gQSTHhXDm4\nG0N6RJAUE67dKz5Ew12ppuBywYGNVpDvXAq7VkCZPSwxsjcMut7qM+95DoR1dmSXhaUVbMg+zLqs\nAn6wW+V5RXb3SmArBnVrz8SRPRgSG8HQ2A7Edmyr3Ss+TMNdqTPB5bJmRsy0W+aZy2ru09kxAQZe\nW9PN0r7rae/OGMP23CJW7jh4rJ98u3v3SnQI43pHMcTuJ+/XRbtX/I2Gu1LeYIx12X7mMvsk6HIo\nOWit6xAH/a+EuHFWmId3d2SXh4rLWb49j6Xb8liansvew9ZQyMiQIIbERnB1UjeGxEaQFBNBeDsd\nR+7vNNyVcoIxkLvFDvOlVphX33givAf0vcwK8rhzrBsxO6CiysUPuwtYmp7LkvQ8NmQXYAy0Dw5k\nTGIUv7ggmrN7RerolRZKw12pxnC5jg/zXStqwrx9DCReaPWZx51jtdQdkplXfCzMv9+eT1FZJQGt\nhCGxETx0QR/G9olicPfwJrv7j2o+NNyV8oTLZc2WWN1fvms5HM231oXHQu+L3FrmPR2bk+VIaQUr\nMvJZmp7L0vQ8dh+0xrbHdGjL1UO6Ma53NKN7ReqcK+oEGu5K1eW4MF96fJ95eA/ofUlNmHfo6dhu\nq1yG9dkFLN2Wx5L0XNZlFVDlMoQEBTC6VxTTxsYzrnc0PSO1q0Wdmoa7UuA2mqW6m2V5zS3iItz6\nzHuOcTTMAbIPHWVpunUSdFl6HkdKKxGBwd3D+fm5vRjXJ5qhPSJorV0tqgE03FXL5HJBzk/Hd7Mc\nC/Oe0PcKu2U+xrEToNWKyypZuSOfpel5LNmWy468YgC6hgdz6aAujOsTzZheUXRowTeaUKdPw121\nDC4XHPjx+DCvHmfeIQ76XWFdMOSFMHe5DD/tPcKS9FyWpueyZtchKqoMwa1bkZIQya0pPTm3TxS9\nokO1q0U5RsNd+SdXlVuYL68V5vHWzZuru1kiYh3f/f7DpcdOgi7LyONgcTkAA7q2Z8o58ZzbO5rh\ncR1oExjg+L6VAg135U9KCmD9fNj5nR3m9uX8HRPsMB9rtczDY7yy+6PllXy2cT/vpGWxeqd18jUq\ntA3j+0Qztk8U5yRGEx3Wxiv7Vqo2DXfl+44ehJX/hlUzrMm2OvaCAddYYd5zjGNXgNbFGMPa3Yd4\nJzWbTzfspbi8ivioEH59cR/O79eZ/l3DtKtFNQkNd+W7ivPh+xdh9SvWdLj9r4Zxv4Gug72+65wj\npXzwwx7eSctiR24x7YICuHJwV25MjiW5ZwcNdNXkNNyV7ynKgRUvQOosqCiBQdfB2F9D5wFe3W15\npYtvtuTwbloWi7flUuUyjIjrwD3n9uKKs7oSoreMU82IHo3KdxzZB8ufhzWvQ1U5nHWjFerRfby6\n2637C3k3LYsPf9hDfnE5ncLaMH1cAjcOjyEhOtSr+1aqsTwKdxG5FHgeCABeNcY8WUeZm4AnAAOs\nN8bc4mA9VUt2OBuW/RPWzgFXJSRNhLG/hMhe3ttlSQWfrN/Lu2lZrM8+TOsA4cL+nbkpOZaxvaN0\n7hbV7NUb7iISALwEXARkA6kissAYs8mtTG/gd8AYY8whEenkrQqrFuTQLlj2LPww13o95BY452Ho\nGO+V3blchpU78nknLYvPf9xPWaWLfl3C+H9XDuDaId2IDNWRLsp3eNJyHwlkGGN2AIjIfOAaYJNb\nmbuAl4wxhwCMMTlOV1S1IPnbrVBfPx+kFQy/A8Y85JXx6GBd/v/+mj28uyaL7EMlhAUHclNyLDcm\nx3BW93A9Oap8kifh3h3IcnudDYyqVaYPgIgsx+q6ecIYs7D2hkRkOjAdoEcPZ68CVH4gLx2WPAMb\n34GAIBgxDcY8CO27Ob6r0ooqFv20n3fTslm+PQ9j4JzEKH5zSV8uGdiF4NZ6cZHybZ6Ee13NFlPH\ndnoD44EYYKmIDDLGFBz3JmNeAV4BSE5Orr0N1VLlbLZC/cf3oXVbSLkXzn7AsXuHVjPG8OOeI7yT\nlsXH6/ZwpLSS7hFtefCC3lw/LIbYju0c3Z9STcmTcM8G3P8ejgH21lFmpTGmAtgpIluxwj7VkVoq\n/7R/Iyx5GjZ9DEGhVit99P0QGu3obvKLyvhonXVydMv+QtoEtuKyQV24KTmWlIRIWrXSbhflfzwJ\n91Sgt4jEA3uACUDtkTAfAROB2SIShdVNs8PJiio/svcH+O5p2PpfaNPeuvAo5V5o19GxXVRWuVia\nnsc7aVl8tfkAFVWGpJhw/vfaQVyV1E1vbqH8Xr3hboypFJH7gUVY/emvGWN+EpE/A2nGmAX2uotF\nZBNQBfzGGJPvzYorH5SdBt/9HdIXQXA4jP89jLob2kY4toudecW8m5bF+2uzOXCkjI4hQUwaHceN\nyTH069Lesf0o1dyJMU3T9Z2cnGzS0tKaZN/qDNu9Er57CrZ/A207WF0vI6dDsHNhm33oKP/4Yhsf\n/rCHVgLn9e3EjcmxnN+vE0GBOiZd+Q8RWWOMSa6vnF6hqrwnc5kV6juXQLsouPBPMGIqtAlzbBeH\nj1bwr8UZvL4iE4C7z01gyph4OrcPdmwfSvkiDXflLGNgx2Kr+2X3CgjtDJf8FYZPhqAQx3ZTVlnF\nG9/v4sVvMzhcUsF1Q2P45cV96B7R1rF9KOXLNNyVM4yBjK+slnp2KoR1g8uehmG3W8MbHeJyGT7d\nuI+nF20h62AJY3tH8ehl/RjYLdyxfSjlDzTc1enL3QYf32uFengsXPEsDL0NAp29XH/ljnz+9tlm\n1mcfpl+XMOZMGcm4Ps4Om1TKX2i4q8YzBtJmwaLHrNb5VS9Yk3oFOntj5/QDhTy1cAtfbc6ha3gw\nz9yYxM+GdidAx6crdVIa7qpxinLg4/utYY29LoBr/wVhXRzdRc6RUp77ahtvp2YREhTIby/ty5Qx\n8To1gFIe0HBXDbd1ISy4H0qPwGV/hxF3QSvnhhsWl1XyypIdzFy6g/JKF5NGx/GL8xN1VkalGkDD\nXXmu/Ch88ZjVFdN5ENzxCXTq79jmK6tczE/N4p9fpZNXVMYVZ3XlN5f0JS7KuVE2SrUUGu7KM3t/\ngPfvgvx0OPsXcP7/c+yEqTGGrzbn8OTnm9meW0xyzw68Mmk4w3p0cGT7SrVEGu7q1FxV1q3tvv0L\nhHSCSQsg4VzHNr8uq4C/fraZ1TsPkhAVwsu3D+fiAZ11DnWlTpOGuzq5gt3w4T2wazkMuBaufM6x\nyb125Rfz90Vb+e+GfUSFBvE/1w5iwohYWuvt65RyhIa7qtuGd+G/vwLjgmtnQNIEcKA1fai4nBe+\nSefNlbsIbNWKB85PZPq5vQhto4eiUk7S/1HqeCUF8NmvYeO7EDsKrnsFOsSd9mZLK6p4fXkm/1qc\nQXFZJTclx/LwRX10DhilvETDXdXIXGZ1wxzZC+c9Zt2MOuD0DhGXy/DhD3v4xxdb2Xu4lPP7deLR\ny/rRp7Nzk4cppU6k4a6gshwW/xWW/RM6xsPULyFm+Glvdml6Ln/7bAub9h3hrO7hPHNTEmf3inKg\nwkqp+mi4t3S52+CDabBvPQy7w5rBsU3oaW1y874j/O3zLSzZlktMh7Y8P2EIVw3uprezU+oM0nBv\nqWrPC3PzXOh/5Wltct/hEv7xxTbeX5tNWJtA/nB5fyad3ZM2gTpdgFJnmoZ7S+TwvDBVLsPzX6fz\n8nfbMQbuGpvAveN7EdHO2QnElFKe03BvabYuhI/vg7JCR+aFKa2o4uG31/H5j/u5Kqkbv72kL7Ed\n2zlYYaVUY2i4txS154WZ/OlpzwtzpLSC6XPSWLnjII9d0Z9pYxMcqqxS6nRpuLcEXpgXJqewlMmv\npbLtQCHP3ZzEz4bGOFRZpZQTNNz9mZfmhdmVX8zts1aTW1jGzDuSOa9vJwcqq5Rykoa7v/LSvDA/\n7jnM5NdTqXS5mHvXKJ25UanhIyeTAAAVjElEQVRmSsPdH3lpXpjvt+dz15w02gcHMn/6aBI76VWm\nSjVXGu7+pKTACvUf33N0XhiAhT/u44F56+gR2Y45U0bSLaKtI9tVSnmHhru/8MK8MNXeWrWbxz7a\nSFJsBK/dMYIOITp+XanmTsPd13lpXhiw7pD0f99k8OyX2xjfN5p/3TqMdkF6yCjlC/R/qi+rKIE3\nroPdKxybF6aay2V44pOfmPP9Lq4b2p2nbhisN9JQyodouPsqlws+vBt2fw/XzYTBNzm26bLKKn71\nzno+3bCPu8bG87vL+uukX0r5GA13X/XVH2HTx3DxXxwN9qKySu55Yw3LMvL43WX9uPvcXo5tWyl1\n5mi4+6LUWbDiBRgxDUbf59hm84vKuHN2Kj/tPcLTNwzmxuRYx7atlDqzNNx9TfqX1m3wel8Clz7l\nyPh1gKyDR5n02mr2FpTw8m3DuXBAZ0e2q5RqGhruvmTfBnh3sjXx1w2vOTbUccv+I0yatZrSiirm\nThtFctzpX8mqlGpaGu6+4vAeeOsmCA6HW95xbFRMauZBps5OpW1QAO/eczZ9u+hVp0r5Aw13X1B6\nxAr2siKYshDad3Vks19uOsD9b62le4e2zJkykpgOOg+7Uv7Co4HLInKpiGwVkQwRefQU5W4QESMi\nyc5VsYWrqoT37oSczXDTf6DLIEc2+05aFve8uYZ+XcJ4756zNdiV8jP1ttxFJAB4CbgIyAZSRWSB\nMWZTrXJhwAPAKm9UtEUyxjp5mvEVXPU8JF7gwCYNM77bwVMLtzC2dxQzbhtOSBv9A04pf+NJy30k\nkGGM2WGMKQfmA9fUUe5/gL8DpQ7Wr2Vb8QKsed2aJ2b45NPenMtl+N//buaphVu4Oqkbs+4YocGu\nlJ/yJNy7A1lur7PtZceIyFAg1hjz6ak2JCLTRSRNRNJyc3MbXNkW5acP4cvHYeB1cP7jp725iioX\nv3p3PbOW7WTy2XH88+YhBAXqdAJK+StPmm11DaQ2x1aKtAKeAybXtyFjzCvAKwDJycmmnuIt1+5V\n8MHdEJsC1/77tG5gDXC0vJKfv7mW77bl8ptL+nLv+F6IQ+PjlVLNkyfhng24X6oYA+x1ex0GDAIW\n24HRBVggIlcbY9KcqmiLcXAHzJ8I4d1hwlvQOvi0NneouJw7Z6eyIbuAJ687iwkjezhUUaVUc+ZJ\nuKcCvUUkHtgDTABuqV5pjDkMRFW/FpHFwK812Bvh6EGYe6N1IvXW9yAk8rQ2t6eghEmzVpF1qIR/\n3zacSwZ2caiiSqnmrt5wN8ZUisj9wCIgAHjNGPOTiPwZSDPGLPB2JVuEyjKYf6t179NJCyDy9Cbs\nSj9QyKTXVlNUWsmcKSNJSTi9XxRKKd/i0VAJY8xnwGe1ltV5ls8YM/70q9XCGAMf32fNy379LOg5\n+rQ2t2bXIabMTiUosBVv3z2aAd3aO1RRpZSv0HFwzcG3f4GN78IFj8NZN5zeprbk8PO5a+jSPpg5\nU0bRI1IvTlKqJdJwb2pr34AlT8OwSXDOL09rUx+szeY3722gf9cwZt85kqjQNg5VUinlazTcm9L2\nb+HTh6DX+XDFs6c1fe/MJTv4y2ebObtXJC/fPpyw4NYOVlQp5Ws03JvKgU3wziSI6gs3zoaAxoWx\nMYYnP9/Cy0t2cMVZXXn25iTaBAY4W1ellM/RcG8KhfutWR5bt4Nb37Gm8W0El8vwuw828nZaFren\n9OSJqwcSoPc6VUqh4X7mlRfDWzdbY9rv/AzCYxq1GZfL8PsPrWB/4PxEHr6oj151qpQ6RsP9THJV\nwXtTYf8GmDgfug1p1GaMMTy+4Efmp2bxi/MT+eXFfR2uqFLK12m4n0mLfg/bPofLn4E+lzRqE8YY\n/vTJJt5cuZu7z03glxf1cbiSSil/oNMCnikr/w2rZsDo+2HkXY3ahDGGv362mdkrMpl6TjyPXtpP\nu2KUUnXScD8TtvwXFv4O+l0JF/1PozZhjOHpRVuZuXQnk0b35LEr+muwK6VOSsPd2/assfrZuw+D\n62Y2evref36Vzr8Wb2fiyB48cdVADXal1ClpuHvToV3w1gQIjbZOoAY1biqAF79J5/mv07lxeAx/\nuXYQrXS4o1KqHnpC1VtKCqzpe6vKYPKnENqpUZt5+bvtPPPFNq4b2p0nrx+swa6U8oiGuzdUlsM7\nt1s33rj9Q4hu3FDFWct28rfPt3BVUjeevjFJL1BSSnlMw91pxsAnD8LOJfCzlyF+bKM2M+f7TP7n\n001cNqgLz96kwa6Uahjtc3fakqdh/Vsw/neQNKFRm3hr1W4e//gnLuzfmecnDKV1gP4zKaUaRlPD\nSevftuZmT5oI5z7SqE28k5bF7z/cyHl9o3np1qEEBeo/kVKq4TQ5nJK5zLqbUtxYuOqFRk3f++EP\n2Tzy/gbG9o7i37cN19kdlVKNpuHuhNxt1v1PO8bDzW9AYFCDN/HJ+r386p31jE6IZOakZIJba7Ar\npRpPw/10FeXC3Bus+dhvfRfadmjwJj7fuI+H3l5Hcs+OvHqHBrtS6vTpaJnTUVEC8yZAUQ5M/i90\niGvwJr7cdIBfzPuBIbERvHbnCNoF6T+JUur0aZI0lssFH0y3phe4+Q2IGd7gTXy7JYd7565hYPdw\nXr9zBKFt9J9DKeUMTZPGMAa++ANsXgCX/BX6X9XgTSzZlsvdb66hb5cw5kwZSXu956lSykHa594Y\nS56Glf+CUT+HlHsb/PYVGXncNSeNXtGhvDl1FOFtNdiVUs7ScG+olTPssey3WK32Bg55XLUjn6n/\nSaNnZDvenDqSiHYNH1mjlFL10XBviHVvwcJHrHnZr/6/Bk/fu2bXQe6cnUq3iGDmTkshMrSNlyqq\nlGrpNNw9tWmBdZFSwnlww2sQ0LDTFeuyCpj8Wiqd2wcz764UosM02JVS3qPh7ont38D7U6F7MkyY\nC4ENC+Yf9xxm0qxVdAgJ4q27RtGpfbCXKqqUUhYN9/pkrbauPo3qA7e+A0EhDXr7pr1HuG3WKsKC\nW/PWXaPoGt7WSxVVSqkaGu6nsn+jdfVpWBdrXvYGXn26dX8ht81aRdvWAcy7K4WYDo27E5NSSjWU\nhvvJ5G+HN34GQaEw6eMG30kpI6eIW19dSWAr4a27UugRqcGulDpzNNzrcjgb5lxjXax0+0cQ0aNB\nb9+ZV8wtM1cCVrDHRzWsK0cppU6XXqFaW1EuzLkWSg9b9z6N7tOgt+/OP8otM1dS6TLMn55CYqdQ\nL1VUKaVOTsPdXUkBvPkzq+V++4fQNalBb88+dJSJM1dSUlHFW9NS6NM5zEsVVUqpU/OoW0ZELhWR\nrSKSISKP1rH+lyKySUQ2iMjXItLT+ap6WflReOtmyNkCN78JPUc36O17C0qYOHMlhaUVvDl1FAO6\ntfdSRZVSqn71hruIBAAvAZcBA4CJIjKgVrEfgGRjzGDgPeDvTlfUqyrL4e3bIHs1XD8Tel/YoLcf\nOFLKLTNXUlBcwRtTRzGoe7iXKqqUUp7xpOU+EsgwxuwwxpQD84Fr3AsYY741xhy1X64EYpytphe5\nquCDabD9a+v2eAN/1qC35xaWMXHmSnILy5g9ZSRJsRFeqqhSSnnOk3DvDmS5vc62l53MVODzulaI\nyHQRSRORtNzcXM9r6S3GwCcPwKaPrUnAht3eoLfnF5Vxy8yV7Cso5fU7RzK8Z8PvwqSUUt7gSbjX\nNe2hqbOgyG1AMvB0XeuNMa8YY5KNMcnR0dGe19IbjIFFf4Af3oRzH4HR9zXo7YeKy7n11VVkHTrK\nrMnJjIzv6KWKKqVUw3kyWiYbiHV7HQPsrV1IRC4E/gCca4wpc6Z6XrTkaVj5Eoy6B8b/zuO3FZVV\nMuf7TF5dupOiskpm3ZHM2b2ivFdPpZRqBE/CPRXoLSLxwB5gAnCLewERGQq8DFxqjMlxvJZOO25O\n9r95NCf74ZIK/rMik1nLdnK4pILxfaP51UV9OStGT54qpZqfesPdGFMpIvcDi4AA4DVjzE8i8mcg\nzRizAKsbJhR4V6yg3G2MudqL9W68Bs7JXnC0nNeW7eT15ZkUllVyYf/OPHBBIoNj9MSpUqr58ugi\nJmPMZ8BntZY97va8YWMHm0oD5mTPLyrj1WU7mbMik+LyKi4b1IX7z09kYDdtqSulmr+Wc4Wqh3Oy\n5xSWMnPJDt5cuZvSyiquHNyN+89LpG8XvdpUKeU7Wka4ezAn+4Ejpcz4bjtvrdpNRZWLa4Z0577z\nEnVuGKWUT/L/cK9nTvY9BSXMWLydt9OyqHIZrhtqhXqczuSolPJh/h3up5iTPevgUf61OIP31mQD\ncMPwWO4d34vYjjrvulLK9/lvuJ9kTvbMvGJe+jaDD37YQ4AIE0f24O5ze9E9Qm9/p5TyH/4Z7nXM\nyZ6RU8RL32bw8bo9tA5oxaTRPbl7XC+6hOvNqpVS/sf/wr3WnOxbJYH/e2st/924j+DAAKaNTWDa\n2Hg6hWmoK6X8l3+Fu9uc7LsumcWTS4P4/MclhAQF8PNzezH1nHgiQ+seAqmUUv7Ef8LdnpPdZK9m\nRvRjPPVhIGHBeTxwQW+mjIkjol1QU9dQKaXOGP8Id1cVh968gw6ZX/Pbiul8kXsWv7wonjvOjiO8\nbeumrp1SSp1xPh/uq3fkc/S9nzP+6CL+IXcQf9HdLEvpSViwhrpSquXyyXA3xvD99nxe+HobF2a9\nwLTARayJm87Pb/kb7YJ88iMppZSjfC4JV+88yN8XbiFt1yF+F7KAaYGfU5k8neFX/N2jqXuVUqol\n8Llw35lXxN6CEt4dso4RW+ZD0i0EXv6UBrtSSrnxuXC/blgM17daSuAnf/d4TnallGppfC7cW2/7\nL3x6v0dzsiulVEvle03e1m0hftwp52RXSqmWzveavYkXQq8LtI9dKaVOwfda7qDBrpRS9fDNcFdK\nKXVKGu5KKeWHNNyVUsoPabgrpZQf0nBXSik/pOGulFJ+SMNdKaX8kIa7Ukr5IQ13pZTyQxruSinl\nhzTclVLKD2m4K6WUH9JwV0opP6ThrpRSfkjDXSml/JCGu1JK+SGPwl1ELhWRrSKSISKP1rG+jYi8\nba9fJSJxTldUKaWU5+oNdxEJAF4CLgMGABNFZECtYlOBQ8aYROA54CmnK6qUUspznrTcRwIZxpgd\nxphyYD5wTa0y1wD/sZ+/B1wgovfCU0qppuLJDbK7A1lur7OBUScrY4ypFJHDQCSQ515IRKYD0+2X\nRSKytTGVbkaiqPUZWzj9Po6n30cN/S6OdzrfR09PCnkS7nW1wE0jymCMeQV4xYN9+gQRSTPGJDd1\nPZoL/T6Op99HDf0ujncmvg9PumWygVi31zHA3pOVEZFAIBw46EQFlVJKNZwn4Z4K9BaReBEJAiYA\nC2qVWQDcYT+/AfjGGHNCy10ppdSZUW+3jN2Hfj+wCAgAXjPG/CQifwbSjDELgFnAGyKSgdVin+DN\nSjcjftPF5BD9Po6n30cN/S6O5/XvQ7SBrZRS/kevUFVKKT+k4a6UUn5Iw/0URCRWRL4Vkc0i8pOI\nPGgv7ygiX4pIuv2zg71cROQFexqGDSIyrGk/gfNEJEBEfhCRT+3X8faUE+n2FBRB9nK/n5JCRCJE\n5D0R2WIfI6Nb+LHxsP3/5EcRmSciwS3p+BCR10QkR0R+dFvW4ONBRO6wy6eLyB117csTGu6nVgn8\nyhjTH0gB7rOnXngU+NoY0xv42n4N1hQNve3HdODfZ77KXvcgsNnt9VPAc/Z3cQhrKgpoGVNSPA8s\nNMb0A5KwvpcWeWyISHfgASDZGDMIa/DFBFrW8TEbuLTWsgYdDyLSEfgj1oWiI4E/Vv9CaDBjjD48\nfAAfAxcBW4Gu9rKuwFb7+cvARLfyx8r5wwPrGoevgfOBT7EuXssDAu31o4FF9vNFwGj7eaBdTpr6\nMzj4XbQHdtb+TC342Ki+Sr2j/e/9KXBJSzs+gDjgx8YeD8BE4GW35ceVa8hDW+4esv9sHAqsAjob\nY/YB2D872cXqmqqh+5mrpdf9E/gt4LJfRwIFxphK+7X75z1uSgqgekoKf5EA5AKv291Ur4pICC30\n2DDG7AGeAXYD+7D+vdfQco+Pag09Hhw7TjTcPSAiocD7wEPGmCOnKlrHMr8YayoiVwI5xpg17ovr\nKGo8WOcPAoFhwL+NMUOBYmr+5K6LX38fdtfBNUA80A0Iwep6qK2lHB/1Odnnd+x70XCvh4i0xgr2\nucaYD+zFB0Skq72+K5BjL/dkqgZfNQa4WkQysWYGPR+rJR9hTzkBx39ef5+SIhvINsassl+/hxX2\nLfHYALgQ2GmMyTXGVAAfAGfTco+Pag09Hhw7TjTcT8GetngWsNkY86zbKvfpFu7A6ouvXj7JPhOe\nAhyu/pPM1xljfmeMiTHGxGGdKPvGGHMr8C3WlBNw4nfht1NSGGP2A1ki0tdedAGwiRZ4bNh2Ayki\n0s7+f1P9fbTI48NNQ4+HRcDFItLB/mvoYntZwzX1CYjm/ADOwfqTaAOwzn5cjtU3+DWQbv/saJcX\nrBubbAc2Yo0caPLP4YXvZTzwqf08AVgNZADvAm3s5cH26wx7fUJT19sL38MQIM0+Pj4COrTkYwP4\nE7AF+BF4A2jTko4PYB7W+YYKrBb41MYcD8AU+3vJAO5sbH10+gGllPJD2i2jlFJ+SMNdKaX8kIa7\nUkr5IQ13pZTyQxruSinlhzTclc8TkRX2zzgRucXhbf++rn0p1dzpUEjlN0RkPPBrY8yVDXhPgDGm\n6hTri4wxoU7UT6kzSVvuyueJSJH99ElgrIiss+cWDxCRp0Uk1Z4z+267/Hix5ul/C+sCEkTkIxFZ\nY89HPt1e9iTQ1t7eXPd92VcWPm3PXb5RRG522/ZiqZnnfa59xaZSZ1S9N8hWyoc8ilvL3Q7pw8aY\nESLSBlguIl/YZUcCg4wxO+3XU4wxB0WkLZAqIu8bYx4VkfuNMUPq2Nd1WFeoJgFR9nuW2OuGAgOx\n5gRZjjUvzzLnP65SJ6ctd+XPLsaav2Md1lTNkVg3RwBY7RbsAA+IyHpgJdbETb05tXOAecaYKmPM\nAeA7YITbtrONMS6sKSviHPk0SjWAttyVPxPgF8aY4yZesvvmi2u9vhDr5hFHRWQx1twn9W37ZMrc\nnleh/89UE9CWu/InhUCY2+tFwM/taZsRkT72DTVqC8e65dtREemHdUvFahXV769lCXCz3a8fDYzD\nmgBLqWZBWxTKn2wAKu3uldlY9ziNA9baJzVzgWvreN9C4B4R2YB1u7OVbuteATaIyFpjTXFc7UOs\n28atx5o59LfGmP32LwelmpwOhVRKKT+k3TJKKeWHNNyVUsoPabgrpZQf0nBXSik/pOGulFJ+SMNd\nKaX8kIa7Ukr5of8PwyZRQmcOAbMAAAAASUVORK5CYII=\n",
      "text/plain": [
       "<matplotlib.figure.Figure at 0x2450916e0b8>"
      ]
     },
     "metadata": {},
     "output_type": "display_data"
    }
   ],
   "source": [
    "(results[(results.name == 'test_accuracy') & (results.config == 'layout_can-model_VGG7')]\n",
    " .pivot(index='iteration', columns='repetition', values='accuracy')\n",
    " .plot(title='layout_can-model_VGG7', ylim=(0, 1))\n",
    ")"
   ]
  },
  {
   "cell_type": "markdown",
   "metadata": {},
   "source": [
    "# Dumping of results and logging"
   ]
  },
  {
   "cell_type": "markdown",
   "metadata": {},
   "source": [
    "By default if unit has `varaibles` or `returns` then results will be dumped at last iteration. But there is unit parameter `dump` that allows to save result not only in the end. It defines as `execute` parameter. For example, dump train results each 200 iterations. Besides, each research has log file. In order to add information about unit execution and dumping into log, define `logging=True`."
   ]
  },
  {
   "cell_type": "code",
   "execution_count": 21,
   "metadata": {
    "collapsed": true
   },
   "outputs": [],
   "source": [
    "research = (Research()\n",
    "    .pipeline(root=train_root, branch=train_template, variables='loss', name='train', dump='%200')\n",
    "    .pipeline(root=test_root, branch=test_template,\n",
    "              variables='accuracy', name='test', run=True, execute='%100', import_from='train', logging=True)\n",
    "    .grid(grid)\n",
    "    .function(get_accuracy, returns='accuracy', name='test_accuracy', execute='%100', pipeline='test')\n",
    ")"
   ]
  },
  {
   "cell_type": "code",
   "execution_count": 22,
   "metadata": {},
   "outputs": [
    {
     "name": "stderr",
     "output_type": "stream",
     "text": [
      "../../batchflow/research/research.py:326: UserWarning: Research with name my_research already exists. That research will be renamed to my_research_1\n",
      "  \"Research with name {} already exists. That research will be renamed to {}\".format(name, dirname)\n"
     ]
    },
    {
     "name": "stdout",
     "output_type": "stream",
     "text": [
      "Research my_research_1 is starting...\n"
     ]
    },
    {
     "name": "stderr",
     "output_type": "stream",
     "text": [
      "  0%|          | 0/4000 [00:00<?, ?it/s]"
     ]
    },
    {
     "name": "stdout",
     "output_type": "stream",
     "text": [
      "Distributor has 4 jobs with 1000 iterations. Totally: 4000\n",
      "WARNING:tensorflow:From /usr/local/lib/python3.5/dist-packages/tensorflow/python/ops/losses/losses_impl.py:731: softmax_cross_entropy_with_logits (from tensorflow.python.ops.nn_ops) is deprecated and will be removed in a future version.\n",
      "Instructions for updating:\n",
      "\n",
      "Future major versions of TensorFlow will allow gradients to flow\n",
      "into the labels input on backprop by default.\n",
      "\n",
      "See tf.nn.softmax_cross_entropy_with_logits_v2.\n",
      "\n"
     ]
    },
    {
     "name": "stderr",
     "output_type": "stream",
     "text": [
      "  1%|▏         | 52/4000 [00:30<38:40,  1.70it/s]"
     ]
    },
    {
     "name": "stdout",
     "output_type": "stream",
     "text": [
      "WARNING:tensorflow:From /usr/local/lib/python3.5/dist-packages/tensorflow/python/ops/losses/losses_impl.py:731: softmax_cross_entropy_with_logits (from tensorflow.python.ops.nn_ops) is deprecated and will be removed in a future version.\n",
      "Instructions for updating:\n",
      "\n",
      "Future major versions of TensorFlow will allow gradients to flow\n",
      "into the labels input on backprop by default.\n",
      "\n",
      "See tf.nn.softmax_cross_entropy_with_logits_v2.\n",
      "\n"
     ]
    },
    {
     "name": "stderr",
     "output_type": "stream",
     "text": [
      " 50%|█████     | 2000/4000 [02:14<02:14, 14.84it/s]"
     ]
    },
    {
     "name": "stdout",
     "output_type": "stream",
     "text": [
      "WARNING:tensorflow:From /usr/local/lib/python3.5/dist-packages/tensorflow/python/ops/losses/losses_impl.py:731: softmax_cross_entropy_with_logits (from tensorflow.python.ops.nn_ops) is deprecated and will be removed in a future version.\n",
      "Instructions for updating:\n",
      "\n",
      "Future major versions of TensorFlow will allow gradients to flow\n",
      "into the labels input on backprop by default.\n",
      "\n",
      "See tf.nn.softmax_cross_entropy_with_logits_v2.\n",
      "\n"
     ]
    },
    {
     "name": "stderr",
     "output_type": "stream",
     "text": [
      " 52%|█████▏    | 2077/4000 [02:30<02:19, 13.82it/s]"
     ]
    },
    {
     "name": "stdout",
     "output_type": "stream",
     "text": [
      "WARNING:tensorflow:From /usr/local/lib/python3.5/dist-packages/tensorflow/python/ops/losses/losses_impl.py:731: softmax_cross_entropy_with_logits (from tensorflow.python.ops.nn_ops) is deprecated and will be removed in a future version.\n",
      "Instructions for updating:\n",
      "\n",
      "Future major versions of TensorFlow will allow gradients to flow\n",
      "into the labels input on backprop by default.\n",
      "\n",
      "See tf.nn.softmax_cross_entropy_with_logits_v2.\n",
      "\n"
     ]
    },
    {
     "name": "stderr",
     "output_type": "stream",
     "text": [
      "100%|██████████| 4000/4000 [04:11<00:00, 15.88it/s]\n"
     ]
    },
    {
     "data": {
      "text/plain": [
       "<batchflow.research.research.Research at 0x7fbb150422e8>"
      ]
     },
     "execution_count": 21,
     "metadata": {},
     "output_type": "execute_result"
    }
   ],
   "source": [
    "research.run(n_reps=2, n_iters=1000, workers=2, branches=2, gpu=[0,1,2,3], name='my_research', progress_bar=True)"
   ]
  },
  {
   "cell_type": "markdown",
   "metadata": {},
   "source": [
    "# Functions on root"
   ]
  },
  {
   "cell_type": "markdown",
   "metadata": {},
   "source": [
    "All functions and pipelines if `branches > 0` executed in parallel threads so sometime it can be a problem. In order to allow run function in main thread there exists parameter `on_root`. Function that will be added with `on_root=True` will get `iteration`, `experiments` and `kwargs`. `experiments` is a list of experiments that was defined above (`OrderedDict` of `ExecutableUnits`). Simple example of usage:"
   ]
  },
  {
   "cell_type": "code",
   "execution_count": 23,
   "metadata": {
    "collapsed": true
   },
   "outputs": [],
   "source": [
    "def on_root(iteration, experiments):\n",
    "    print(\"On root\", iteration)"
   ]
  },
  {
   "cell_type": "code",
   "execution_count": 24,
   "metadata": {
    "collapsed": true
   },
   "outputs": [],
   "source": [
    "research = (Research()\n",
    "    .function(on_root, on_root=True, execute=10, logging=True)\n",
    "    .pipeline(root=train_root, branch=train_template, variables='loss', name='train')\n",
    "    .pipeline(root=test_root, branch=test_template,\n",
    "              name='test', run=True, execute='%100', import_from='train', logging=True)\n",
    "    .grid(grid)\n",
    "    .function(get_accuracy, returns='accuracy', name='test_accuracy', execute='%100', pipeline='test')\n",
    ")"
   ]
  },
  {
   "cell_type": "markdown",
   "metadata": {},
   "source": [
    "That function will be executed just one time on 10 iteration and will be executed one time for all branches in task."
   ]
  },
  {
   "cell_type": "code",
   "execution_count": 25,
   "metadata": {},
   "outputs": [
    {
     "name": "stderr",
     "output_type": "stream",
     "text": [
      "../../batchflow/research/research.py:326: UserWarning: Research with name my_research already exists. That research will be renamed to my_research_2\n",
      "  \"Research with name {} already exists. That research will be renamed to {}\".format(name, dirname)\n"
     ]
    },
    {
     "name": "stdout",
     "output_type": "stream",
     "text": [
      "Research my_research_2 is starting...\n"
     ]
    },
    {
     "name": "stderr",
     "output_type": "stream",
     "text": [
      "  0%|          | 0/200 [00:00<?, ?it/s]"
     ]
    },
    {
     "name": "stdout",
     "output_type": "stream",
     "text": [
      "Distributor has 2 jobs with 100 iterations. Totally: 200\n"
     ]
    },
    {
     "name": "stderr",
     "output_type": "stream",
     "text": [
      "  0%|          | 1/200 [00:20<1:07:36, 20.38s/it]"
     ]
    },
    {
     "name": "stdout",
     "output_type": "stream",
     "text": [
      "WARNING:tensorflow:From /usr/local/lib/python3.5/dist-packages/tensorflow/python/ops/losses/losses_impl.py:731: softmax_cross_entropy_with_logits (from tensorflow.python.ops.nn_ops) is deprecated and will be removed in a future version.\n",
      "Instructions for updating:\n",
      "\n",
      "Future major versions of TensorFlow will allow gradients to flow\n",
      "into the labels input on backprop by default.\n",
      "\n",
      "See tf.nn.softmax_cross_entropy_with_logits_v2.\n",
      "\n"
     ]
    },
    {
     "name": "stderr",
     "output_type": "stream",
     "text": [
      "  6%|▌         | 11/200 [00:29<08:29,  2.70s/it]"
     ]
    },
    {
     "name": "stdout",
     "output_type": "stream",
     "text": [
      "On root 10\n"
     ]
    },
    {
     "name": "stderr",
     "output_type": "stream",
     "text": [
      " 10%|▉         | 19/200 [00:30<04:47,  1.59s/it]"
     ]
    },
    {
     "name": "stdout",
     "output_type": "stream",
     "text": [
      "WARNING:tensorflow:From /usr/local/lib/python3.5/dist-packages/tensorflow/python/ops/losses/losses_impl.py:731: softmax_cross_entropy_with_logits (from tensorflow.python.ops.nn_ops) is deprecated and will be removed in a future version.\n",
      "Instructions for updating:\n",
      "\n",
      "Future major versions of TensorFlow will allow gradients to flow\n",
      "into the labels input on backprop by default.\n",
      "\n",
      "See tf.nn.softmax_cross_entropy_with_logits_v2.\n"
     ]
    },
    {
     "name": "stderr",
     "output_type": "stream",
     "text": [
      " 10%|▉         | 19/200 [00:30<04:47,  1.59s/it]"
     ]
    },
    {
     "name": "stdout",
     "output_type": "stream",
     "text": [
      "\n"
     ]
    },
    {
     "name": "stderr",
     "output_type": "stream",
     "text": [
      " 55%|█████▌    | 110/200 [00:36<00:29,  3.05it/s]"
     ]
    },
    {
     "name": "stdout",
     "output_type": "stream",
     "text": [
      "On root 10\n"
     ]
    },
    {
     "name": "stderr",
     "output_type": "stream",
     "text": [
      "100%|██████████| 200/200 [00:46<00:00,  4.34it/s]\n"
     ]
    },
    {
     "data": {
      "text/plain": [
       "<batchflow.research.research.Research at 0x7fbb15060cc0>"
      ]
     },
     "execution_count": 24,
     "metadata": {},
     "output_type": "execute_result"
    }
   ],
   "source": [
    "research.run(n_reps=1, n_iters=100, workers=2, branches=2, gpu=[0,1,2,3], name='my_research', progress_bar=True)"
   ]
  }
 ],
 "metadata": {
  "kernelspec": {
   "display_name": "Python 3",
   "language": "python",
   "name": "python3"
  },
  "language_info": {
   "codemirror_mode": {
    "name": "ipython",
    "version": 3
   },
   "file_extension": ".py",
   "mimetype": "text/x-python",
   "name": "python",
   "nbconvert_exporter": "python",
   "pygments_lexer": "ipython3",
   "version": "3.5.2"
  },
  "latex_envs": {
   "LaTeX_envs_menu_present": true,
   "autoclose": false,
   "autocomplete": true,
   "bibliofile": "biblio.bib",
   "cite_by": "apalike",
   "current_citInitial": 1,
   "eqLabelWithNumbers": true,
   "eqNumInitial": 1,
   "hotkeys": {
    "equation": "Ctrl-E",
    "itemize": "Ctrl-I"
   },
   "labels_anchors": false,
   "latex_user_defs": false,
   "report_style_numbering": false,
   "user_envs_cfg": false
  }
 },
 "nbformat": 4,
 "nbformat_minor": 2
}<|MERGE_RESOLUTION|>--- conflicted
+++ resolved
@@ -251,11 +251,7 @@
     {
      "data": {
       "text/plain": [
-<<<<<<< HEAD
        "(Config({'layout': 'cna', 'model': <class 'batchflow.models.tf.vgg.VGG7'>}),\n",
-=======
-       "(Config({'model': <class 'batchflow.models.tf.vgg.VGG7'>, 'layout': 'cna'}),\n",
->>>>>>> fccc4f9b
        " {'layout': 'cna', 'model': 'VGG7'})"
       ]
      },
@@ -325,11 +321,7 @@
     {
      "data": {
       "text/plain": [
-<<<<<<< HEAD
        "<batchflow.research.research.Research at 0x24568eb0128>"
-=======
-       "<batchflow.research.research.Research at 0x1b015ad0588>"
->>>>>>> fccc4f9b
       ]
      },
      "execution_count": 12,
@@ -487,11 +479,7 @@
     {
      "data": {
       "text/plain": [
-<<<<<<< HEAD
        "<batchflow.research.research.Research at 0x24568ecc6d8>"
-=======
-       "<batchflow.research.research.Research at 0x1b016cf5be0>"
->>>>>>> fccc4f9b
       ]
      },
      "execution_count": 16,
