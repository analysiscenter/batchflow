--- conflicted
+++ resolved
@@ -21,18 +21,8 @@
     "import warnings\n",
     "warnings.filterwarnings(\"ignore\")\n",
     "\n",
-<<<<<<< HEAD
-    "import tensorflow as tf\n",
-    "tf.logging.set_verbosity(tf.logging.ERROR)\n",
-=======
-    "import numpy as np\n",
-    "import matplotlib.pyplot as plt\n",
->>>>>>> 983dc442
-    "\n",
-    "# the following line is not required if BatchFlow is installed as a python package.\n",
     "sys.path.append(\"../..\")\n",
     "from batchflow import Pipeline, B, C, D, F, V\n",
-    "from batchflow.opensets import MNIST, CIFAR10, CIFAR100\n",
     "from batchflow.models.torch import VGG7"
    ]
   },
@@ -77,11 +67,7 @@
      "name": "stderr",
      "output_type": "stream",
      "text": [
-<<<<<<< HEAD
-      "100%|██████████| 8/8 [00:01<00:00,  2.32it/s]\n"
-=======
       "100%|██████████| 8/8 [00:01<00:00,  1.98it/s]\n"
->>>>>>> 983dc442
      ]
     }
    ],
@@ -143,16 +129,6 @@
    "metadata": {},
    "outputs": [],
    "source": [
-<<<<<<< HEAD
-    "train_template = (Pipeline(config=config)\n",
-    "                .to_array(channels='first', dtype='float32')\n",
-    "                .train_model('conv_nn', \n",
-    "                             B('images'), \n",
-    "                             B('labels'),\n",
-    "                             fetches='loss',\n",
-    "                             save_to=V('current_loss'), use_lock=True)\n",
-    "                .update_variable('loss_history', V('current_loss'), mode='a')\n",
-=======
     "train_template = (Pipeline()\n",
     "                .init_variable('loss_history', init_on_each_run=list)\n",
     "                .init_model('dynamic', C('model'), 'conv_nn',\n",
@@ -162,7 +138,6 @@
     "                .to_array(channels='first', dtype='float32')\n",
     "                .train_model('conv_nn', B.images, B.labels,\n",
     "                             fetches='loss', save_to=V('loss_history', mode='a'), use_lock=True)\n",
->>>>>>> 983dc442
     ")"
    ]
   },
@@ -261,21 +236,13 @@
      "name": "stderr",
      "output_type": "stream",
      "text": [
-<<<<<<< HEAD
-      "100%|██████████| 937/937 [14:26<00:00,  1.20it/s]\n"
-=======
       "100%|██████████| 937/937 [09:23<00:00,  1.71it/s]\n"
->>>>>>> 983dc442
      ]
     },
     {
      "data": {
       "text/plain": [
-<<<<<<< HEAD
-       "<batchflow.pipeline.Pipeline at 0x7f6f3f1bfb70>"
-=======
        "<batchflow.pipeline.Pipeline at 0x7faa8e790a90>"
->>>>>>> 983dc442
       ]
      },
      "execution_count": 9,
@@ -342,60 +309,14 @@
   },
   {
    "cell_type": "code",
-<<<<<<< HEAD
-   "execution_count": 10,
-   "metadata": {},
-   "outputs": [],
-   "source": [
-    "test_pipeline = (dataset.test.p\n",
-    "                .to_array(channels='first', dtype='float32')\n",
-    "                .predict_model('conv_nn', B('images'),\n",
-    "                               fetches='predictions', save_to=V('predictions'))\n",
-    "                .gather_metrics('class', targets=B('labels'), predictions=V('predictions'),\n",
-    "                                fmt='logits', axis=-1, save_to=V('metrics', mode='a'))            \n",
-    ")"
-   ]
-  },
-  {
-   "cell_type": "code",
-   "execution_count": 11,
-   "metadata": {},
-   "outputs": [
-    {
-     "data": {
-      "text/plain": [
-       "<batchflow.once_pipeline.OncePipeline at 0x7f6f47fbd080>"
-      ]
-     },
-     "execution_count": 11,
-     "metadata": {},
-     "output_type": "execute_result"
-    }
-   ],
-   "source": [
-    "(test_pipeline.before\n",
-    " .import_model('conv_nn', train_pipeline)\n",
-    " .init_variable('predictions') \n",
-    " .init_variable('metrics', init_on_each_run=None))"
-   ]
-  },
-  {
-   "cell_type": "code",
-   "execution_count": 12,
-=======
    "execution_count": 9,
->>>>>>> 983dc442
    "metadata": {},
    "outputs": [
     {
      "name": "stderr",
      "output_type": "stream",
      "text": [
-<<<<<<< HEAD
-      " 99%|█████████▉| 156/157 [01:07<00:00,  3.20it/s]\n"
-=======
       " 99%|█████████▉| 156/157 [00:32<00:00,  4.94it/s]\n"
->>>>>>> 983dc442
      ]
     },
     {
@@ -410,9 +331,6 @@
     }
    ],
    "source": [
-<<<<<<< HEAD
-    "test_pipeline.run(BATCH_SIZE, shuffle=True, n_epochs=1, drop_last=False, bar=True)"
-=======
     "test_pipeline = (dataset.test.p\n",
     "                .import_model('conv_nn', train_pipeline)\n",
     "                .init_variable('predictions') \n",
@@ -424,7 +342,6 @@
     "                                fmt='logits', axis=-1, save_to=V('metrics', mode='w'))\n",
     "                .run(BATCH_SIZE, shuffle=True, n_epochs=1, drop_last=False, bar=True)\n",
     ")"
->>>>>>> 983dc442
    ]
   },
   {
@@ -436,11 +353,7 @@
   },
   {
    "cell_type": "code",
-<<<<<<< HEAD
-   "execution_count": 13,
-=======
    "execution_count": 10,
->>>>>>> 983dc442
    "metadata": {},
    "outputs": [],
    "source": [
@@ -463,27 +376,16 @@
   },
   {
    "cell_type": "code",
-<<<<<<< HEAD
-   "execution_count": 14,
-=======
    "execution_count": 11,
->>>>>>> 983dc442
-   "metadata": {},
-   "outputs": [
-    {
-     "data": {
-      "text/plain": [
-<<<<<<< HEAD
-       "0.9898487261146497"
-      ]
-     },
-     "execution_count": 14,
-=======
+   "metadata": {},
+   "outputs": [
+    {
+     "data": {
+      "text/plain": [
        "0.9375"
       ]
      },
      "execution_count": 11,
->>>>>>> 983dc442
      "metadata": {},
      "output_type": "execute_result"
     }
@@ -494,32 +396,18 @@
   },
   {
    "cell_type": "code",
-<<<<<<< HEAD
-   "execution_count": 15,
-=======
    "execution_count": 12,
->>>>>>> 983dc442
-   "metadata": {},
-   "outputs": [
-    {
-     "data": {
-      "text/plain": [
-<<<<<<< HEAD
-       "{'false_positive_rate': array([0.00154294, 0.00010796, 0.00310209, 0.00274114, 0.00164438,\n",
-       "        0.00032992, 0.00021231, 0.00077865, 0.00032952, 0.00044124]),\n",
-       " 'false_negative_rate': array([0.00212314, 0.01212719, 0.00090992, 0.        , 0.00148896,\n",
-       "        0.01999063, 0.01484453, 0.0112021 , 0.0181655 , 0.02009954])}"
-      ]
-     },
-     "execution_count": 15,
-=======
+   "metadata": {},
+   "outputs": [
+    {
+     "data": {
+      "text/plain": [
        "{'false_negative_rate': array([0., 0., 0., 0., 0., 1., 0., 0., 0., 0.]),\n",
        " 'false_positive_rate': array([0.06666667, 0.        , 0.        , 0.        , 0.        ,\n",
        "        0.        , 0.        , 0.        , 0.        , 0.        ])}"
       ]
      },
      "execution_count": 12,
->>>>>>> 983dc442
      "metadata": {},
      "output_type": "execute_result"
     }
@@ -538,11 +426,7 @@
   },
   {
    "cell_type": "code",
-<<<<<<< HEAD
-   "execution_count": 16,
-=======
    "execution_count": 13,
->>>>>>> 983dc442
    "metadata": {},
    "outputs": [],
    "source": [
