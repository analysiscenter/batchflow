--- conflicted
+++ resolved
@@ -8,20 +8,13 @@
 import logging
 import inspect
 
-<<<<<<< HEAD
+from .utils_import import make_delayed_import
+jit = make_delayed_import('numba', attribute='jit')
+
 try:
     from viztracer import log_sparse
 except:
     log_sparse = lambda func=None, stack_depth=0, dynamic_tracer_check=False: lambda x: x
-
-try:
-    from numba import jit
-except ImportError:
-    jit = None
-=======
-from .utils_import import make_delayed_import
-jit = make_delayed_import('numba', attribute='jit')
->>>>>>> cfd17a99
 
 from .named_expr import P
 
