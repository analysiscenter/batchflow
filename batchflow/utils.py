--- conflicted
+++ resolved
@@ -54,7 +54,6 @@
     return dict((key, copy.copy(item)) for key, item in data.items())
 
 
-<<<<<<< HEAD
 def plot_results_by_config(results, variables, figsize=None, force_flat=True):
     """
     Given results from Research.run() draws plots of specified variables for all configs
@@ -109,7 +108,8 @@
             ax.set_ylabel(val.replace('_', ' ').capitalize())
             ax.grid(True)
             ax.legend()
-=======
+
+
 def create_bar(bar, batch_size, n_iters, n_epochs, drop_last, length):
     """ Create progress bar with desired number of total iterations."""
     if n_iters is not None:
@@ -148,5 +148,4 @@
             desc = eval_expr(bar_desc, **kwargs)
             desc = str(desc)
         bar.set_description(desc)
-    bar.update(1)
->>>>>>> 978e3e33
+    bar.update(1)