--- conflicted
+++ resolved
@@ -47,6 +47,7 @@
         """Wrapped method."""
         return func(self, *frozen_args, *args, **frozen_kwargs, **kwargs)
     return method
+
 
 def copy1(data):
     """ Copy data exactly 1 level deep """
@@ -60,8 +61,10 @@
         out = copy.copy(data)
     return out
 
+
 def _copy1_list(data):
     return [copy.copy(item) for item in data]
+
 
 def _copy1_dict(data):
     return dict((key, copy.copy(item)) for key, item in data.items())
@@ -128,6 +131,7 @@
             ax.set_ylabel(val.replace('_', ' ').capitalize())
             ax.grid(True)
             ax.legend()
+
 
 def show_research(df, layout=None, average_repetitions=False, log_scale=False,
                   rolling_window=None, color=None, scale=(9, 7)): # pylint: disable=too-many-branches
@@ -298,14 +302,15 @@
         bar.set_description(desc)
     bar.update(1)
 
-<<<<<<< HEAD
+
 def plot_loss(loss, xlabel='Iterations', figsize=(15, 5)):
     """ Plot loss function. """
     plt.figure(figsize=figsize)
     plt.xlabel(xlabel) 
     plt.ylabel("Loss")
     plt.plot(loss)
-=======
+
+
 def plot_images(images, labels=None, proba=None, ncols=5, classes=None, models_names=None, **kwargs):
     """ Plot images and optionally true labels as well as predicted class proba.
         - In case labels and proba are not passed, just shows images.
@@ -374,6 +379,7 @@
     for i in range(n_items, nrows * ncols):
         fig.delaxes(ax[i])
 
+
 def save_data_to(what, where, **kwargs):
     """ Store data to specified locations
 
@@ -403,5 +409,4 @@
         elif isinstance(var, np.ndarray):
             var[:] = item
         else:
-            where[i] = item
->>>>>>> 6308531f
+            where[i] = item