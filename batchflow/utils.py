--- conflicted
+++ resolved
@@ -128,6 +128,7 @@
             ax.set_ylabel(val.replace('_', ' ').capitalize())
             ax.grid(True)
             ax.legend()
+
 
 def show_research(df, layout=None, average_repetitions=False, log_scale=False,
                   rolling_window=None, color=None, scale=(9, 7)): # pylint: disable=too-many-branches
@@ -298,6 +299,15 @@
         bar.set_description(desc)
     bar.update(1)
 
+
+def plot_loss(loss, xlabel='Iterations', figsize=(15, 5)):
+    """ Plot loss function. """
+    plt.figure(figsize=figsize)
+    plt.xlabel(xlabel)
+    plt.ylabel("Loss")
+    plt.plot(loss)
+
+
 def plot_images(images, labels=None, proba=None, ncols=5, classes=None, models_names=None, **kwargs):
     """ Plot images and optionally true labels as well as predicted class proba.
         - In case labels and proba are not passed, just shows images.
@@ -309,28 +319,6 @@
     Parameters
     ----------
     images : np.array
-<<<<<<< HEAD
-        batch of images
-
-    labels : array-like, optional
-        images labels
-
-    proba: np.array with the shape (n_images, n_classes) or list of such arrays, optional
-        predicted probabilities for each class for each model
-
-    ncols: int
-        number of images to plot in a row
-
-    classes: list of strings
-        class names. In case not specified the list [`1`, `2`, .., `proba.shape[1]`] would be assigned.
-
-    models_names: string or list of strings
-        models names. In case not specified and the single model predictions provided will not display any name.
-        Otherwise the list [`Model 1`, `Model 2`, ..] is being assigned.
-
-    kwargs : dict
-        additional keyword arguments for plt.subplots().
-=======
         Batch of images.
     labels : array-like, optional
         Images labels.
@@ -345,7 +333,6 @@
         Otherwise the list [`Model 1`, `Model 2`, ..] is being assigned.
     kwargs : dict
         Additional keyword arguments for plt.subplots().
->>>>>>> 6308531f
     """
     if isinstance(models_names, str):
         models_names = (models_names, )
@@ -374,29 +361,21 @@
         ax[i].imshow(images[i])
         if labels is not None: # plot images with labels
             true_class_name = classes[labels[i]]
-<<<<<<< HEAD
-            title = 'Label: {}'.format(true_class_name)
-=======
             title = 'Real answer: {}'.format(true_class_name)
->>>>>>> 6308531f
             if proba[0] is not None: # plot images with labels and predictions
                 for j, model_proba in enumerate(proba): # the case of preidctions of several models
                     class_pred = np.argmax(model_proba, axis=1)[i]
                     class_proba = model_proba[i][class_pred]
                     pred_class_name = classes[class_pred]
-<<<<<<< HEAD
-                    title += '\n {0} pred: {1}, p = {2:.2f}'.format(models_names[j], pred_class_name, class_proba)
-            ax[i].title.set_text(title)
-=======
                     title += '\n {} Prediction: {} with {:.2f}%'.format(models_names[j],
                                                                         pred_class_name, class_proba * 100)
             ax[i].title.set_text(title)
             ax[i].title.set_size(28)
->>>>>>> 6308531f
         ax[i].grid(b=None)
 
     for i in range(n_items, nrows * ncols):
         fig.delaxes(ax[i])
+
 
 def save_data_to(what, where, **kwargs):
     """ Store data to specified locations
