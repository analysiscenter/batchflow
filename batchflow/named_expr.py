""" Contains named expression classes"""
import operator
from collections import defaultdict

import numpy as np

from .config import Config
from .utils import to_list
from .utils_random import make_rng


class _DummyBatch:
    """ A fake batch for static models """
    def __init__(self, pipeline):
        self.pipeline = pipeline
        self.dataset = pipeline.dataset if pipeline is not None else None


<<<<<<< HEAD
def eval_expr(expr, **kwargs):
    """ Evaluate a named expression recursively """
    try:
        if isinstance(expr, NamedExpression):
            _expr = expr.get(**kwargs)
            if isinstance(expr, W):
                expr = _expr
            elif isinstance(_expr, (NamedExpression, list, tuple, dict, Config)):
                expr = eval_expr(_expr, **kwargs)
            else:
                expr = _expr
        elif isinstance(expr, (list, tuple)):
            _expr = []
            for val in expr:
                _expr.append(eval_expr(val, **kwargs))
            expr = type(expr)(_expr)
        elif isinstance(expr, (dict, Config)):
            if isinstance(expr, defaultdict):
                _expr = type(expr)(expr.default_factory)
            else:
                _expr = type(expr)()
            for key, val in expr.items():
                key = eval_expr(key, **kwargs)
                val = eval_expr(val, **kwargs)
                _expr.update({key: val})
            expr = _expr
        return expr
    except Exception as e:
        raise Exception(f"Can't evaluate expression: {expr} because \n {str(e)}") from e
=======
def eval_expr(expr, no_eval=None, **kwargs):
    """ Evaluate a named expression recursively

    Parameters
    ----------
    expr
        an expression to evaluate

    no_eval : sequence of str
        a list of arguments not to evalute.
        Applicable only if expr is a dict which keys are checked against `no_eval` list.
    """
    no_eval = no_eval or []
    if isinstance(expr, NamedExpression):
        _expr = expr.get(**kwargs)
        if isinstance(expr, W):
            expr = _expr
        elif isinstance(_expr, (NamedExpression, list, tuple, dict, Config)):
            expr = eval_expr(_expr, **kwargs)
        else:
            expr = _expr
    elif isinstance(expr, (list, tuple)):
        _expr = []
        for val in expr:
            _expr.append(eval_expr(val, **kwargs))
        expr = type(expr)(_expr)
    elif isinstance(expr, (dict, Config)):
        if isinstance(expr, defaultdict):
            _expr = type(expr)(expr.default_factory)
        else:
            _expr = type(expr)()
        for key, val in expr.items():
            key = eval_expr(key, **kwargs)
            if key in no_eval:
                # save current params for later evaluation
                if isinstance(val, NamedExpression):
                    val.set_params(**kwargs)
            else:
                val = eval_expr(val, **kwargs)
            _expr.update({key: val})
        expr = _expr
    return expr
>>>>>>> cd906215


def swap(op):
    """ Swap args """
    def _op_(a, b):
        return op(b, a)
    return _op_


AN_EXPR = "#!__op__"

TERNARY_OPS = {
    '#slice': lambda a, b, c: slice(a, b, c),
    '#call': lambda a, b, c: a(*b, **c),
}

BINARY_OPS = {
    '__add__': operator.add, '__radd__': swap(operator.add),
    '__sub__': operator.sub, '__rsub__': swap(operator.sub),
    '__mul__': operator.mul, '__rmul__': swap(operator.mul),
    '__floordiv__': operator.floordiv, '__rfloordiv__': swap(operator.floordiv),
    '__truediv__': operator.truediv, '__rtruediv__': swap(operator.truediv),
    '__mod__': operator.mod, '__rmod__': swap(operator.mod),
    '__pow__': operator.pow, '__rpow__': swap(operator.pow),
    '__matmul__': operator.matmul, '__rmatmul__': swap(operator.matmul),
    '__lshift__': operator.lshift, '__rshift__': operator.rshift,
    '__and__': operator.and_, '__or__': operator.or_, '__xor__': operator.xor,
    '__lt__': operator.lt, '__le__': operator.le, '__gt__': operator.gt, '__ge__': operator.ge,
    '__eq__': operator.eq, '__ne__': operator.ne,
    '#item': lambda a, b: a[b],
    '#format': lambda a, b: b.format(a),
    '#attr': lambda a, b: getattr(a, b),
}

UNARY_OPS = {
    '__neg__': operator.neg, '__pos__': operator.pos, '__abs__': operator.abs, '__invert__': operator.inv,
    '#str': str,
}

OPERATIONS = {**TERNARY_OPS, **BINARY_OPS, **UNARY_OPS}

OPERATIONS_SIGNS = {
    '__pos__': '+', '__neg__': '-', '__invert__': '~',
    '__add__': '+', '__radd__': '+',
    '__sub__': '-', '__rsub__': '-',
    '__mul__': '*', '__rmul__': '*',
    '__floordiv__': '//', '__rfloordiv__': '//',
    '__truediv__': '/', '__rtruediv__': '/',
    '__mod__': '%', '__rmod__': '%',
    '__pow__': '**', '__rpow__': '**',
    '__matmul__': '@', '__rmatmul__': '@',
    '__lshift__': '>>', '__rshift__': '>>',
    '__and__': '&', '__or__': ' |', '__xor__': '^',
    '__lt__': '<', '__le__': '<=', '__gt__': '>', '__ge__': '>=',
    '__eq__': '==', '__ne__': '!=',
}

def add_ops(cls):
    """ Add arithmetic operations to a class.
    Allows to create and parse syntax trees using operations like '+', '-', '*', '/'.

    Parameters
    ----------
    op_cls : class
        The class which represents an arithmetics expression.
    """
    for op in OPERATIONS:
        if op[0] != '#':
            def _oper_(self, other=None, op=op):
                return AlgebraicNamedExpression(op=op, a=self, b=other)
            setattr(cls, op, _oper_)
    return cls


class MetaNamedExpression(type):
    """ Meta class to allow for easy instantiation through attribution

    Examples
    --------
    `B.images` is equal to B('images'), but requires fewer letters to type
    """
    def __getattr__(cls, name):
        return cls(name)

@add_ops
class NamedExpression(metaclass=MetaNamedExpression):
    """ Base class for a named expression

    Attributes
    ----------
    name : str
        a name
    mode : str
        a default assignment method: write, append, extend, update.
        Can be shrotened to jiust the first letter: w, a, e, u.

        - 'w' - overwrite with a new value. This is a default mode.
        - 'a' - append a new value
                (see list.append https://docs.python.org/3/tutorial/datastructures.html#more-on-lists)
        - 'e' - extend with a new value
                (see list.extend https://docs.python.org/3/tutorial/datastructures.html#more-on-lists)
        - 'u' - update with a new value
                (see dict.update https://docs.python.org/3/library/stdtypes.html#dict.update
                or set.update https://docs.python.org/3/library/stdtypes.html#frozenset.update)

    """
    __slots__ = ('__dict__', )

    def __init__(self, name=None, mode='w', **kwargs):
        self.name = name
        self.mode = mode
        self.params = None
        self.eval = eval
        self.set_params(**kwargs)

    def __getattr__(self, name):
        return AlgebraicNamedExpression(op='#attr', a=self, b=name)

    def __getitem__(self, key):
        if isinstance(key, slice):
            key = AlgebraicNamedExpression(op='#slice', a=key.start, b=key.stop, c=key.step)
        return AlgebraicNamedExpression(op='#item', a=self, b=key)

    def __call__(self, *args, **kwargs):
        return AlgebraicNamedExpression(op='#call', a=self, b=args, c=kwargs)

    def str(self):
        """ Convert a named expression value to a string """
        return AlgebraicNamedExpression(op='#str', a=self)

    def format(self, string):
        """ Convert a value to a formatted representation, controlled by format spec.

        Examples
        --------
        Unlike Python built-in function, the usage is value.format(format_spec), for example:
        ::

            V('variable').format('Value of the variable is {:7.7}')
        """
        return AlgebraicNamedExpression(op='#format', a=self, b=string)

    def _get_params(self, **kwargs):
        """ Return parameters needed to evaluate the expression """
        if self.params is None:
            pkwargs = kwargs
        else:
            pkwargs = {}
            for arg in self.params.keys() | kwargs.keys():
                if self.params.get(arg) is None:
                    pkwargs[arg] = kwargs.get(arg)
                else:
                    # pre-set parameters should prevail
                    if isinstance(self.params.get(arg), NamedExpression):
                        pkwargs[arg] = self.params.get(arg).get(**kwargs)
                    else:
                        pkwargs[arg] = self.params.get(arg)

        if pkwargs.get('batch') is None:
            pkwargs['batch'] = _DummyBatch(pkwargs.get('pipeline'))

        name = self._get_name(**pkwargs)

        return name, pkwargs

    def set_params(self, **kwargs):
        self.params = kwargs

    def _get_name(self, **kwargs):
        if isinstance(self.name, NamedExpression):
            return self.name.get(**kwargs)
        return self.name

    def get(self, **kwargs):
        """ Return a value of a named expression

        Notes
        -----
        This method should be overriden in child classes.
        In the first line it should usually call `_get_params` method::

            name, kwargs = self._get_params(**kwargs)
        """
        raise NotImplementedError('Cannot get a value from an abstract named expression')

    def set(self, value, mode=None, eval=True, **kwargs):
        """ Set a value to a named expression

        Parameters
        ----------
        mode : str
            an assignment method: write, append, extend, update.
            A default mode may be specified when instantiating an expression.
        eval : bool
            whether to evaluate value before assigning it to the expression
            (as value might contain other named expressions,
            so it should be processed recursively)
        """
        params = self._get_params(**kwargs)
        kwargs = params[-1]
        mode = mode or self.mode

        if eval:
            value = eval_expr(value, **kwargs)
        if mode in ['a', 'append']:
            self.append(value, **kwargs)
        elif mode in ['e', 'extend']:
            self.extend(value, **kwargs)
        elif mode in ['u', 'update']:
            self.update(value, **kwargs)
        else:
            self.assign(value, **kwargs)

    def assign(self, value, **kwargs):
        """ Assign a value to a named expression """
        raise NotImplementedError("assign should be implemented in child classes")

    def append(self, value, *args, **kwargs):
        """ Append a value to a named expression

        if a named expression is a dict or set, `update` is called, or `append` otherwise.

        See also
        --------
        list.append https://docs.python.org/3/tutorial/datastructures.html#more-on-lists
        dict.update https://docs.python.org/3/library/stdtypes.html#dict.update
        set.update https://docs.python.org/3/library/stdtypes.html#frozenset.update
        """
        var = self.get(*args, **kwargs)
        if var is None:
            self.assign(value, *args, **kwargs)
        elif isinstance(var, (set, dict)):
            var.update(value)
        else:
            var.append(value)

    def extend(self, value, *args, **kwargs):
        """ Extend a named expression with a new value
        (see list.extend https://docs.python.org/3/tutorial/datastructures.html#more-on-lists) """
        var = self.get(*args, **kwargs)
        if var is None:
            self.assign(value, *args, **kwargs)
        else:
            var.extend(value)

    def update(self, value, *args, **kwargs):
        """ Update a named expression with a new value
        (see dict.update https://docs.python.org/3/library/stdtypes.html#dict.update
        or set.update https://docs.python.org/3/library/stdtypes.html#frozenset.update) """
        var = self.get(*args, **kwargs)
        if var is not None:
            var.update(value)
        else:
            self.assign(value, *args, **kwargs)

    def __repr__(self):
        return type(self).__name__ + '(' + str(self.name) + ')'

    def __setstate__(self, d):
        self.__dict__.update(d)

    def __getstate__(self):
        return self.__dict__

class AlgebraicNamedExpression(NamedExpression):
    """ Algebraic expression over named expressions """
    def __init__(self, op=None, a=None, b=None, c=None):
        super().__init__(AN_EXPR, mode='w')
        self.op = op
        self.a = a
        self.b = b
        self.c = c

    def get(self, **kwargs):
        """ Return a value of an algebraic expression """
        if self.op == '#call':
            a = eval_expr(self.a, _call=False, **kwargs)
        else:
            a = eval_expr(self.a, **kwargs)
        b = eval_expr(self.b, **kwargs)
        c = eval_expr(self.c, **kwargs)
        if self.op in UNARY_OPS:
            return OPERATIONS[self.op](a)
        if self.op in BINARY_OPS:
            return OPERATIONS[self.op](a, b)
        return OPERATIONS[self.op](a, b, c)

    def assign(self, value, **kwargs):
        """ Assign a value to a named expression """
        if self.op not in ['#attr', '#item']:
            raise ValueError("Assigning a value to an arithmetic expression is not possible", self)

        _, kwargs = self._get_params(**kwargs)

        a = eval_expr(self.a, **kwargs)
        b = eval_expr(self.b, **kwargs)
        if self.op == '#attr':
            setattr(a, b, value)
        elif self.op == '#item':
            a[b] = value

    def __repr__(self):
        if self.op in OPERATIONS_SIGNS:
            if self.op in UNARY_OPS:
                return OPERATIONS_SIGNS[self.op] + repr(self.a)
            if self.op in BINARY_OPS:
                return repr(self.a) + ' ' + OPERATIONS_SIGNS[self.op] + ' ' + repr(self.b)

        if self.op == '__abs__':
            return '|' + repr(self.a) + '|'
        if self.op == '#str':
            return 'str(' + repr(self.a) + ')'
        if self.op == '#attr':
            return repr(self.a) + '.' + repr(self.b)[1:-1]
        if self.op == '#item':
            return repr(self.a) + '[' + repr(self.b) +']'
        if self.op == '#format':
            a = repr(self.a) if self.a is not None else ''
            b = repr(self.b) if self.b is not None  else ''
            return 'f' + b + '.' + a
        if self.op == '#slice':
            a = repr(self.a) if self.a is not None else ''
            b = repr(self.b) if self.b is not None else ''
            c = ':' + repr(self.c) if self.c is not None else ''
            return a + ':' + b + c

        if self.op == '#call':
            args = ''
            if self.b is not None:
                args = repr(self.b)[1:-1]
                kwargs = ','.join([repr(k) + '=' + repr(v) for k,v in self.c.items()])
                args = args + ', ' + kwargs if args else kwargs
            return repr(self.a) + '(' + args + ')'

        return 'Unknown expression'


class B(NamedExpression):
    """ Batch component or attribute name

    Notes
    -----
    ``B()`` return the batch itself.

    To avoid unexpected data changes the copy of the batch may be returned, if ``copy=True``.

    Examples
    --------
    ::

        B('size')
        B('images_shape')
        B(copy=True)
    """
    def __init__(self, name=None, mode='w', copy=False):
        super().__init__(name, mode)
        self.copy = copy

    def _get_params(self, **kwargs):
        name, kwargs = super()._get_params(**kwargs)
        batch = kwargs['batch']
        return name, batch, kwargs

    def get(self, **kwargs):
        """ Return a value of a batch component """
        name, batch, _ = self._get_params(**kwargs)

        if isinstance(batch, _DummyBatch):
            raise ValueError("Batch expressions are not allowed in static models: B('%s')" % name)
        if name is None:
            return batch.copy() if self.copy else batch
        return getattr(batch, name)

    def assign(self, value, **kwargs):
        """ Assign a value to a batch component """
        name, batch, _ = self._get_params(**kwargs)
        if name is not None:
            setattr(batch, name, value)

class BA(B):
    """ Array component to use when the batch component is an array of objects.

    Note
    ----
    ``BA('obj').images`` equivalent to the list comprehension ``[val.images for val in batch.obj]``.
    ``BA("obj")['labels']`` equivalent to the list comprehension ``[val['labels'] for val in batch.obj]``.
    """
    def get(self, **kwargs):
        """ Returns an instance of the class that allows one to access attributes or items
        stored in the batch component.
        """
        return Component(super().get(**kwargs))

class Component:
    """ Implements an interface for accessing attributes or items of all elements from an array of objects. """
    def __init__(self, component):
        self.component = component

    def __getattr__(self, name):
        return np.array([getattr(val, name) for val in self.component])

    def __setattr__(self, name, value):
        if name == 'component':
            self.__dict__[name] = value
        else:
            if len(self.component) != len(value):
                raise ValueError("Given `value`'s length must be equal to batch size.")
            for item, val in zip(self.component, value):
                setattr(item, name, val)

    def __getitem__(self, key):
        return np.array([val[key] for val in self.component])

    def __setitem__(self, key, value):
        key = to_list(key)
        if len(self.component) != len(value):
            raise ValueError("Given `value`'s length must be equal to batch size.")
        for item, val in zip(self.component, value):
            item[key] = val

class PipelineNamedExpression(NamedExpression):
    #pylint: disable=abstract-method
    """ Base class for pipeline expressions """
    def _get_params(self, **kwargs):
        name, kwargs = super()._get_params(**kwargs)
        pipeline = kwargs.get('pipeline') if kwargs.get('pipeline') is not None else kwargs.get('batch').pipeline
        return name, pipeline, kwargs

class C(PipelineNamedExpression):
    """ A pipeline config option

    Notes
    -----
    ``C()`` return config itself.

    Examples
    --------
    Get a value from the current pipeline config::

        C('model_class', default=ResNet)
        C('GPU')

    Get the whole config from the current pipeline::

        C()

    Get a value from another pipeline config::

        C('model_class', pipeline=train_pipeline)
    """
    def __init__(self, name=None, mode='w', **kwargs):
        super().__init__(name, mode, **kwargs)
        self._has_default = 'default' in kwargs
        self.default = kwargs.get('default')

    def get(self, **kwargs):
        """ Return a value of a pipeline config """
        name, pipeline, _ = self._get_params(**kwargs)
        config = pipeline.config or {}

        if name is None:
            return config
        try:
            if self._has_default:
                value = config.get(name, default=self.default)
            else:
                value = config[name]
        except KeyError:
            raise KeyError("Name is not found in the config: %s" % name) from None
        return value

    def assign(self, value, **kwargs):
        """ Assign a value to a pipeline config """
        name, pipeline, _ = self._get_params(**kwargs)
        pipeline.config[name] = value


class V(PipelineNamedExpression):
    """ Pipeline variable name

    Examples
    --------
    Get a variable value from the current pipeline::

        V('model_name')

    Get a variable value from another pipeline::

        V('loss_history', pipeline=train_pipeline)
    """
    def get(self, **kwargs):
        """ Return a value of a pipeline variable """
        name, pipeline, _ = self._get_params(**kwargs)
        value = pipeline.get_variable(name)
        return value

    def assign(self, value, **kwargs):
        """ Assign a value to a pipeline variable """
        name, pipeline, _ = self._get_params(**kwargs)
        pipeline.assign_variable(name, value)


class M(PipelineNamedExpression):
    """ Model name

    Examples
    --------
    Get a model from the current pipeline::

        M('model_name')

    Get a model from a given pipeline::

        M('model_name', pipeline=train_pipeline)

    Get a model from a pipeline specified in the current pipeline config::

        M('model_name', pipeline=C('train_pipeline'))

    Get a model from a pipeline specified in another pipeline config::

        M('model_name', pipeline=C('train_pipeline', pipeline=test_template))
    """
    def get(self, **kwargs):
        """ Return a model from a pipeline """
        name, pipeline, _ = self._get_params(**kwargs)
        value = pipeline.get_model_by_name(name)
        return value

    def assign(self, value, batch=None, pipeline=None):
        """ Assign a value to a model """
        _ = value, batch, pipeline
        raise ValueError('Assigning a value to a model is not possible.')


class I(PipelineNamedExpression):
    """ Iteration counter

    Parameters
    ----------
    name : str
        Determines returned value. One of:
            - 'current' or its substring - current iteration number, default.
            - 'maximum' or 'total' or their substring - total number of iterations to be performed.
              If total number is not defined, raises an error.
            - 'ratio' or its substring - current iteration divided by a total number of iterations.

    Raises
    ------
    ValueError
    If `name` is not valid.
    If `name` is 'm' or 'r' and total number of iterations is not defined.

    Examples
    --------
    ::

        I('current')
        I('max')
        I('max')
        R('normal', loc=0, scale=I('ratio')*100)
    """
    def __init__(self, name='c', mode='w', **kwargs):
        super().__init__(name, mode=None, **kwargs)

    def get(self, **kwargs):
        # pylint:disable=protected-access
        """ Return current or maximum iteration number or their ratio """
        name, pipeline, kwargs = self._get_params(**kwargs)

        current_iter = kwargs['batch'].iteration or pipeline.iter_params.get('_n_iters')

        if 'current'.startswith(name):
            return current_iter

        total = pipeline.iter_params.get('_total') # if pipeline.iter_params else None

        if 'maximum'.startswith(name) or 'total'.startswith(name):
            return total

        if total is None:
            raise ValueError('Total number of iterations is not defined!')

        if 'ratio'.startswith(name):
            ratio = current_iter / total
            return ratio

        raise ValueError('Unknown key for named expresssion I: %s' % name)

    def assign(self, *args, **kwargs):
        """ Assign a value by calling a callable """
        _ = args, kwargs
        raise NotImplementedError("Assigning a value to an iteration number is not supported")


class R(PipelineNamedExpression):
    """ A random value

    Parameters
    ----------
    name : str
        a distribution name

    seed : int, SeedSequence, Generator, BitGenerator, RandomState
        a random state (see :func:`~.make_rng`)

    args, kwargs
        distribution parameters

    Notes
    -----
    If `size` is needed, it should be specified as a named, not a positional argument.

    Examples
    --------
    ::

        R('normal', 0, 1)
        R('poisson', lam=5.5, seed=42, size=3)
        R(['metro', 'taxi', 'bike'], p=[.6, .1, .3], size=10)
    """
    def __init__(self, name, *args, seed=None, size=None, **kwargs):
        super().__init__(name)
        self.args = args
        self.kwargs = kwargs
        self.random = make_rng(seed)
        self.default_random = seed is None

        if not isinstance(size, (type(None), NamedExpression, int, tuple)):
            raise TypeError('size is expected to be int or tuple of int or a named expression')
        self.size = size

    def _get_params(self, **kwargs):
        name, pipeline, kwargs = super()._get_params(**kwargs)

        # if seed was explicitly set in R(...), use it
        # otherwise use the RNG from the pipeline if it exists
        if self.default_random and pipeline is not None and pipeline.random is not None:
            random = pipeline.random
        else:
            random = self.random

        return name, random, kwargs

    def get(self, size=None, **kwargs):
        """ Return a value of a random variable

        Parameters
        ----------
        size : int, tuple of int
            Output shape. If the given shape is (m, n, k), then m * n * k samples are drawn
            and returned as m x n x k array.
            If size was also specified at instance creation, then output shape is extended from the beginning.
            So `size` is treated like a batch size, while size specified at instantiation is an item size.

        Examples
        --------
        ::

            ne = R('normal', 0, 1, size=(10, 20)))
            value = ne.get(batch)
            # value.shape will be (10, 20)

            value = ne.get(batch, size=30)
            # value.shape will be (30, 10, 20)
            # so size is treated like a batch size
        """
        if not isinstance(size, (type(None), int, tuple)):
            raise TypeError('size is expected to be int or tuple of int')

        name, random, kwargs = self._get_params(**kwargs)
        args = self.args

        if not isinstance(name, str):
            args = (name,) + args
            name = 'choice'
        if isinstance(name, str) and hasattr(random, name):
            name = getattr(random, name)
        else:
            raise TypeError('An expression should be an int, an iterable or a numpy distribution name',
                            name, random)

        args = eval_expr(args, **kwargs)

        size, kwsize = eval_expr((self.size, size), **kwargs)
        if kwsize is not None:
            if size is None:
                size = kwsize
            else:
                if isinstance(size, int):
                    size = (size,)
                if isinstance(kwsize, int):
                    kwsize = (kwsize,)
                size = kwsize + size

        kwargs = {**self.kwargs, 'size': size}
        kwargs = eval_expr(kwargs)

        return name(*args, **kwargs)

    def assign(self, *args, **kwargs):
        """ Assign a value """
        _ = args, kwargs
        raise NotImplementedError("Assigning a value to a random variable is not supported")

    def __repr__(self):
        repr_str = 'R(' + str(self.name)
        if self.args:
            repr_str += ', ' + ', '.join(str(a) for a in self.args)
        if self.kwargs:
            repr_str += ', ' + str(self.kwargs)
        return repr_str + (', size=' + str(self.size) + ')' if self.size else ')')



class F(NamedExpression):
    """ A function, method or any other callable that might take arguments

    Examples
    --------
    ::

        F(MyBatch.rotate)(B(), angle=30)
        F(make_data)
        F(prepare_data)(batch=B(), item=10)

    """
    def get(self, _call=True, **kwargs):
        """ Return a value from a callable

        Parameters
        ----------
        _call : bool
            Whether to call name-function while evaluating the expression.
            Sometimes we might not want calling the func, e.g. when evaluating an F-expr within a call-expression
            F(func)(1, arg2=10), since we want to evaluate the whole expression.
        """
        name, _ = self._get_params(**kwargs)
        return name() if _call else name

    def assign(self, *args, **kwargs):
        """ Assign a value by calling a callable """
        _ = args, kwargs
        raise NotImplementedError("Assigning a value to a callable is not supported")


class D(NamedExpression):
    """ Dataset attribute or dataset itself

    Examples
    --------
    ::

        D()
        D('classes')
        D('organization')
    """
    def _get_params(self, **kwargs):
        name, kwargs = super()._get_params(**kwargs)
        batch = kwargs['batch']
        dataset = batch.dataset or kwargs['batch'].pipeline.dataset
        if dataset is None:
            raise ValueError("Dataset is not set", self)
        return name, dataset, kwargs

    def get(self, **kwargs):
        """ Return a value of a dataset attribute """
        name, dataset, _ = self._get_params(**kwargs)

        if name is None:
            value = dataset
        elif hasattr(dataset, name):
            value = getattr(dataset, name)
        else:
            raise KeyError("Attribute does not exist in the dataset", name)
        return value

    def assign(self, value, **kwargs):
        """ Assign a value to a dataset attribute """
        name, dataset, _ = self._get_params(**kwargs)
        if name is None:
            raise ValueError('Assigning a value to D() is not possible.')
        setattr(dataset, name, value)


class W(NamedExpression):
    """ A wrapper which returns the wrapped named expression without evaluating it

    Examples
    --------
    ::

        W(V('variable'))
        W(B(copy=True))
        W(R('normal', 0, 1, size=B('size')))
    """
    def get(self, **kwargs):
        """ Return a wrapped named expression """
        if not isinstance(self.name, NamedExpression):
            raise ValueError("Named expressions is expected, but given %s" % self.name)
        self.name.set_params(**kwargs)
        return self.name

    def assign(self, value, **kwargs):
        """ Assign a value """
        _ = kwargs
        self.name = value # pylint: disable=attribute-defined-outside-init


class P(W):
    """ A wrapper for values passed to actions parallelized with @inbatch_parallel

    Examples
    --------
    Each image in the batch will be rotated at its own angle::

        pipeline
            .rotate(angle=P(R('normal', 0, 1)))

    Without ``P`` all images in the batch will be rotated at the same angle,
    as an angle is randomized across batches only::

        pipeline
            .rotate(angle=R('normal', 0, 1))

    To put it simply, ``R(...)`` is evaluated as ``R(..., size=batch.size)``.

    Generate 3 categorical random samples for each batch item::

        pipeline
            .calc_route(P(R(['metro', 'taxi', 'bike'], p=[.6, 0.1, 0.3], size=3))

    Generate a random number of random samples for each batch item::

        pipeline
            .some_action(P(R('normal', 0, 1, size=R('randint', 3, 8))))

    ``P`` works with arbitrary iterables too::

        pipeline
            .do_something(n=P([1, 2, 3, 4, 5]))

    The first batch item will get ``n=1``, the second ``n=2`` and so on.

    See also
    --------
    :func:`~.inbatch_parallel`
    """
    def _get_name(self, **kwargs):
        return self.name

    def get(self, *args, parallel=False, **kwargs):   # pylint:disable=arguments-differ
        """ Calculate and return a value of the expression """
        _ = args

        name, kwargs = self._get_params(**kwargs)
        batch = kwargs['batch']

        # it's called from the decorator, so values were pre-calculated, just return them
        if parallel:
            # However, we can still have some R-expressions, e.g. for probabilities
            if isinstance(self.name, R):
                return self.name.get(**kwargs, size=batch.size)
            return self.name

        # pre-calculate values to pass them into decorator which takes them one by one
        if isinstance(name, (R, AlgebraicNamedExpression)):
            values = name.get(**kwargs, size=batch.size)
        elif isinstance(name, NamedExpression):
            values = name.get(**kwargs)
        else:
            values = name

        if len(values) != len(batch):
            raise ValueError('%s returns a value (len=%d) which does not fit the batch size (len=%d)'
                                % (self, len(values), len(batch)))

        # return P-expr to be recognized by the decorator
        return P(values)

    def assign(self, value, **kwargs):
        """ Assign a value """
        _ = kwargs
        self.name = value # pylint: disable=attribute-defined-outside-init


class PP(P):
    """ A wrapper for single-value expressions passed to actions parallelized with @inbatch_parallel
    `PP(expr)` is essentialy `P([expr for _ in batch.indices])`

    Examples
    --------
    Each image in the batch will be rotated at its own angle::

        pipeline
            .rotate(angle=PP(F(get_single_angle)))

    as ``get_single_angle`` will be called ``batch.size`` times.

    ``R(...)`` will be evaluated only once within ``P(...)``, but many times within ``PP(...)``::

        pipeline
            .rotate(angle=PP(R('normal', 0, 1)))

    That is why ``P(R(...))`` is much more efficient than ``PP(R(...))``.

    However, ``PP`` is indispensable for shape-specific operations like ``@`` or broadcasting::

        pipeline
            .rotate(angle=PP(R('normal', R('normal', 50, 15, size=3), 15)))

    Internal ``R`` specifies a 3D angle mean and thus defines the shape.
    External ``R`` knows nothing about that shape and will throw an exception within ``P``,
    but it'll work fine within ``PP``.

    See also
    --------
    :func:`~.inbatch_parallel`
    :class:`~.P`
    """

    def get(self, *_, **kwargs):   # pylint:disable=arguments-differ
        """ Calculate and return a value of the expression """

        name, kwargs = self._get_params(**kwargs)
        batch = kwargs['batch']

        # pre-calculate values to pass them into decorator which takes them one by one
        values = [name.get(**kwargs) if isinstance(name, NamedExpression) else name for _ in batch.indices]

        # return P-expr to be recognized by the decorator
        return P(values)<|MERGE_RESOLUTION|>--- conflicted
+++ resolved
@@ -16,11 +16,21 @@
         self.dataset = pipeline.dataset if pipeline is not None else None
 
 
-<<<<<<< HEAD
-def eval_expr(expr, **kwargs):
-    """ Evaluate a named expression recursively """
-    try:
-        if isinstance(expr, NamedExpression):
+def eval_expr(expr, no_eval=None, **kwargs):
+    """ Evaluate a named expression recursively
+
+    Parameters
+    ----------
+    expr
+        an expression to evaluate
+
+    no_eval : sequence of str
+        a list of arguments not to evalute.
+        Applicable only if expr is a dict which keys are checked against `no_eval` list.
+    """
+    no_eval = no_eval or []
+    if isinstance(expr, NamedExpression):
+        try:
             _expr = expr.get(**kwargs)
             if isinstance(expr, W):
                 expr = _expr
@@ -28,46 +38,8 @@
                 expr = eval_expr(_expr, **kwargs)
             else:
                 expr = _expr
-        elif isinstance(expr, (list, tuple)):
-            _expr = []
-            for val in expr:
-                _expr.append(eval_expr(val, **kwargs))
-            expr = type(expr)(_expr)
-        elif isinstance(expr, (dict, Config)):
-            if isinstance(expr, defaultdict):
-                _expr = type(expr)(expr.default_factory)
-            else:
-                _expr = type(expr)()
-            for key, val in expr.items():
-                key = eval_expr(key, **kwargs)
-                val = eval_expr(val, **kwargs)
-                _expr.update({key: val})
-            expr = _expr
-        return expr
-    except Exception as e:
-        raise Exception(f"Can't evaluate expression: {expr} because \n {str(e)}") from e
-=======
-def eval_expr(expr, no_eval=None, **kwargs):
-    """ Evaluate a named expression recursively
-
-    Parameters
-    ----------
-    expr
-        an expression to evaluate
-
-    no_eval : sequence of str
-        a list of arguments not to evalute.
-        Applicable only if expr is a dict which keys are checked against `no_eval` list.
-    """
-    no_eval = no_eval or []
-    if isinstance(expr, NamedExpression):
-        _expr = expr.get(**kwargs)
-        if isinstance(expr, W):
-            expr = _expr
-        elif isinstance(_expr, (NamedExpression, list, tuple, dict, Config)):
-            expr = eval_expr(_expr, **kwargs)
-        else:
-            expr = _expr
+        except Exception as e:
+            raise Exception(f"Can't evaluate expression: {expr} because \n {str(e)}") from e
     elif isinstance(expr, (list, tuple)):
         _expr = []
         for val in expr:
@@ -89,7 +61,6 @@
             _expr.update({key: val})
         expr = _expr
     return expr
->>>>>>> cd906215
 
 
 def swap(op):
