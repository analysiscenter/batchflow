""" Contains basic Batch classes """
# pylint: disable=ungrouped-imports
import os
import traceback
import threading
import warnings
import functools

import dill
import numpy as np
<<<<<<< HEAD
try:
    import pandas as pd
except ImportError:
    from . import _fake as pd
try:
    import feather
except ImportError:
    pass
try:
    import dask.dataframe as dd
except ImportError:
    from . import _fake as dd
try:
    from viztracer import log_sparse
except:
    log_sparse = lambda func=None, stack_depth=0, dynamic_tracer_check=False: lambda x: x
=======

>>>>>>> cfd17a99

from .dsindex import DatasetIndex, FilesIndex
# renaming apply_parallel decorator is needed as Batch.apply_parallel method is also in the same namespace
# and can serve as a decorator too
from .decorators import action, inbatch_parallel, any_action_failed, apply_parallel as apply_parallel_
from .components import create_item_class, BaseComponents
from .named_expr import P, R
from .utils_random import make_rng

from .utils_import import make_delayed_import
blosc = make_delayed_import('blosc')
pd = make_delayed_import('pandas')
feather = make_delayed_import('feather')
dd = make_delayed_import('dask.dataframe') # import dask.dataframe as dd



class MethodsTransformingMeta(type):
    """ A metaclass to transform all class methods in the way described below:

        1. Methods decorated with `@apply_parallel` are wrapped with `apply_parallel` method.

        2. Add the original version of the method (i.e. unwrapped) to a class
           namespace using name with underscores: `'_{}_'.format(name)`. This
           is necessary in order to allow inner calls of untransformed versions
           (e.g. `ImagesBatch.scale` calls `ImagesBatch.crop` under the hood).
    """
    def __new__(cls, name, bases, namespace):
        namespace_ = namespace.copy()
        for object_name, object_ in namespace.items():
            transform_kwargs = getattr(object_, 'apply_kwargs', None)
            if transform_kwargs is not None:
                namespace_[object_name] = cls.use_apply_parallel(object_, **transform_kwargs)

                disclaimer = f"This is an untransformed version of `{object_.__qualname__}`.\n\n"
                object_.__doc__ = disclaimer + (object_.__doc__ or '')
                object_.__name__ = '_' + object_name + '_'
                object_.__qualname__ = '.'.join(object_.__qualname__.split('.')[:-1] + [object_.__name__])
                namespace_[object_.__name__] = object_

        return super().__new__(cls, name, bases, namespace_)

    @classmethod
    def use_apply_parallel(cls, method, **apply_kwargs):
        """ Wrap passed `method` in accordance with `all` arg value """
        method = log_sparse(method, dynamic_tracer_check=True)
        @functools.wraps(method)
        def apply_parallel_wrapper(self, *args, **kwargs):
            transform = self.apply_parallel
            method_ = method.__get__(self, type(self)) # bound method to class
            kwargs_full = {**self.apply_defaults, **apply_kwargs, **kwargs}
            return transform(method_, *args, **kwargs_full)
        return action(apply_parallel_wrapper)


class Batch(metaclass=MethodsTransformingMeta):
    """ The core Batch class

    Note, that if any method is wrapped with `@apply_parallel` decorator
    than for inner calls (i.e. from other methods) should be used version
    of desired method with underscores. (For example, if there is a decorated
    `method` than you need to call `_method_` from inside of `other_method`).
    Same is applicable for all child classes of :class:`batch.Batch`.
    """
    components = None
    # Class-specific defaults for :meth:`.Batch.apply_parallel`
    apply_defaults = dict(target='threads',
                          post='_assemble',
                          src=None,
                          dst=None,
                          )

    def __init__(self, index, dataset=None, pipeline=None, preloaded=None, copy=False, *args, **kwargs):
        _ = args
        if  self.components is not None and not isinstance(self.components, tuple):
            raise TypeError("components should be a tuple of strings with components names")
        self.index = index
        self._preloaded_lock = threading.Lock()
        self._preloaded = preloaded
        self._copy = copy
        self._local = threading.local()
        self._data_named = None
        self._data = None
        self._dataset = dataset
        self.pipeline = pipeline
        self.iteration = None
        self._attrs = None
        self.create_attrs(**kwargs)

    def create_attrs(self, **kwargs):
        """ Create attributes from kwargs """
        self._attrs = list(kwargs.keys())
        for attr, value in kwargs.items():
            setattr(self, attr, value)

    def get_attrs(self):
        """ Return additional attrs as kwargs """
        if self._attrs is None:
            return {}
        return {attr: getattr(self, attr, None) for attr in self._attrs}

    @property
    def data(self):
        """: tuple or named components - batch data """
        try:
            if self._data is None and self._preloaded is not None:
                # load data the first time it's requested
                with self._preloaded_lock:
                    if self._data is None and self._preloaded is not None:
                        self.load(src=self._preloaded)
            res = self._data if self.components is None else self._data_named
        except Exception as exc:
            print("Exception:", exc)
            traceback.print_tb(exc.__traceback__)
            raise
        return res

    @data.setter
    def data_setter(self, value):
        """: tuple or named components - batch data """
        self._data = value

    @property
    def dataset(self):
        """: Dataset - a dataset the batch has been taken from """
        if self.pipeline is not None:
            return self.pipeline.dataset
        return self._dataset

    @property
    def pipeline(self):
        """: Pipeline - a pipeline the batch is being used in """
        return self._local.pipeline

    @pipeline.setter
    def pipeline(self, value):
        """ Store the pipeline in a thread-local storage """
        self._local.pipeline = value

    @property
    def random(self):
        """ A random number generator :class:`numpy.random.Generator`.
        Use it instead of `np.random` for reproducibility.

        Examples
        --------

        ::

            x = self.random.normal(0, 1)
        """
        # if RNG is set for the batch (e.g. in @inbatch_parallel), use it
        if hasattr(self._local, 'random'):
            return self._local.random
        # otherwise use RNG from the pipeline
        if self.pipeline is not None and self.pipeline.random is not None:
            return self.pipeline.random

        # if there is none (e.g. when the batch is created manually), make a random one
        self._local.random = make_rng(self.random_seed)
        return self._local.random

    @property
    def random_seed(self):
        """ : SeedSequence for random number generation """
        # if RNG is set for the batch (e.g. in @inbatch_parallel), use it
        if hasattr(self._local, 'random_seed'):
            return self._local.random_seed

        if self.pipeline is not None and self.pipeline.random_seed is not None:
            return self.pipeline.random_seed

        # if there is none (e.g. when the batch is created manually), make a random seed
        self._local.random_seed = np.random.SeedSequence()
        return self._local.random_seed

    @random_seed.setter
    def random_seed(self, value):
        """ : SeedSequence for random number generation """
        self._local.random_seed = value
        self._local.random = make_rng(value)

    def __copy__(self):
        dump_batch = dill.dumps(self)
        restored_batch = dill.loads(dump_batch)
        return restored_batch

    def deepcopy(self):
        """ Return a deep copy of the batch. """
        return self.__copy__()

    @classmethod
    def from_data(cls, index=None, data=None):
        """ Create a batch from data given """
        # this is roughly equivalent to self.data = data
        if index is None:
            index = np.arange(len(data))
        return cls(index, preloaded=data)

    @classmethod
    def merge(cls, batches, batch_size=None, components=None, batch_class=None):
        """ Merge several batches to form a new batch of a given size

        Parameters
        ----------
        batches : tuple of batches

        batch_size : int or None
            if `None`, just merge all batches into one batch (the rest will be `None`),
            if `int`, then make one batch of `batch_size` and a batch with the rest of data.

        components : str, tuple or None
            if `None`, all components from initial batches will be created,
            if `str` or `tuple`, then create these components in new batches.

        batch_class : Batch or None
            if `None`, created batches will be of the same class as initial batch,
            if `Batch`, created batches will be of that class.

        Returns
        -------
        batch, rest : tuple of two batches

        Raises
        ------
        ValueError
            If component is `None` in some batches and not `None` in others.
        """
        batch_class = batch_class or cls
        def _make_index(data):
            return DatasetIndex(data.shape[0]) if data is not None and data.shape[0] > 0 else None

        def _make_batch(data):
            index = _make_index(data[0])
            batch = batch_class.from_data(index, tuple(data)) if index is not None else None
            if batch is not None:
                batch.components = tuple(components)
                _ = batch.data
            return batch

        if batch_size is not None:
            break_point = len(batches) - 1
            last_batch_len = 0
            cur_size = 0
            for i, b in enumerate(batches):
                cur_batch_len = len(b)
                if cur_size + cur_batch_len >= batch_size:
                    break_point = i
                    last_batch_len = batch_size - cur_size
                    break

                cur_size += cur_batch_len
                last_batch_len = cur_batch_len

        if components is None:
            components = batches[0].components or (None,)
        elif isinstance(components, str):
            components = (components, )
        new_data = list(None for _ in components)
        rest_data = list(None for _ in components)

        for i, comp in enumerate(components):
            none_components_in_batches = [b.get(component=comp) is None for b in batches]
            if np.all(none_components_in_batches):
                continue
            if np.any(none_components_in_batches):
                raise ValueError(f'Component {comp} is None in some batches')

            if batch_size is None:
                new_comp = [b.get(component=comp) for b in batches]
            else:
                last_batch = batches[break_point]
                new_comp = [b.get(component=comp) for b in batches[:break_point]] + \
                           [last_batch.get(component=comp)[:last_batch_len]]

            new_data[i] = cls.merge_component(comp, new_comp)

            if batch_size is not None:
                rest_comp = [last_batch.get(component=comp)[last_batch_len:]] + \
                            [b.get(component=comp) for b in batches[break_point + 1:]]
                rest_data[i] = cls.merge_component(comp, rest_comp)

        new_batch = _make_batch(new_data)
        rest_batch = _make_batch(rest_data)

        return new_batch, rest_batch

    @classmethod
    def merge_component(cls, component=None, data=None):
        """ Merge the same component data from several batches """
        _ = component
        if isinstance(data[0], np.ndarray):
            return np.concatenate(data)
        raise TypeError("Unknown data type", type(data[0]))

    def as_dataset(self, dataset=None, copy=False):
        """ Makes a new dataset from batch data

        Parameters
        ----------
        dataset
            an instance or a subclass of Dataset

        copy : bool
            whether to copy batch data to allow for further inplace transformations

        Returns
        -------
        an instance of a class specified by `dataset` arg, preloaded with this batch data
        """
        dataset = dataset or self._dataset
        if dataset is None:
            raise ValueError('dataset can be an instance of Dataset (sub)class or the class itself, but not None')
        if isinstance(dataset, type):
            dataset_class = dataset
            attrs = {}
        else:
            dataset_class = dataset.__class__
            attrs = dataset.get_attrs()
        return dataset_class(self.index, batch_class=type(self), preloaded=self._data, copy=copy, **attrs)

    @property
    def indices(self):
        """: numpy array - an array with the indices """
        if isinstance(self.index, DatasetIndex):
            return self.index.indices
        return self.index

    def __len__(self):
        return len(self.index)

    @property
    def size(self):
        """: int - number of items in the batch """
        return len(self)

    @action
    def add_components(self, components, init=None):
        """ Add new components

        Parameters
        ----------
        components : str or list
            new component names
        init : array-like
            initial component data

        Raises
        ------
        ValueError
            If a component or an attribute with the given name already exists
        """
        if isinstance(components, str):
            components = (components,)
            init = (init,)
        elif isinstance(components, (tuple, list)):
            components = tuple(components)
            if init is None:
                init = (None,) * len(components)
            else:
                init = tuple(init)

        for comp, value in zip(components, init):
            if hasattr(self, comp):
                raise ValueError(f"An attribute '{comp}' already exists")
            if self.components is not None and comp in self.components:
                raise ValueError(f"A components '{comp}' already exists")

            if self.components is None:
                self.components = tuple([comp])
                if self._data is not None:
                    warnings.warn("All batch data is erased")
            else:
                self.components = self.components + tuple([comp])
            setattr(self, comp, value)

        return self

    def __getattr__(self, name):
        if self.components is not None and name in self.components:   # pylint: disable=unsupported-membership-test
            return getattr(self.data, name, None)
        raise AttributeError(f"{name} not found in class {self.__class__.__name__}")

    def __setattr__(self, name, value):
        if self.components is not None:
            if name == "_data":
                super().__setattr__(name, value)
                if self._data is not None:
                    if isinstance(self._data, BaseComponents):
                        self._data_named = self._data
                    else:
                        self._data_named = create_item_class(self.components, self._data)
                return
            if name in self.components:    # pylint: disable=unsupported-membership-test
                # preload data if needed
                _ = self.data
                if self._data_named is None or self._data_named.components != self.components:
                    self._data_named = create_item_class(self.components, self._data)
                setattr(self._data_named, name, value)
                # update _data with with new component values
                super().__setattr__('_data', self._data_named.data)
                return
        super().__setattr__(name, value)

    def __getstate__(self):
        state = self.__dict__.copy()
        state['_local'] = state['_local'] is not None
        state['_preloaded_lock'] = True
        return state

    def __setstate__(self, state):
        state['_preloaded_lock'] = threading.Lock() if state['_preloaded_lock'] else None
        state['_local'] = threading.local() if state['_local'] else None

        for k, v in state.items():
            # this warrants that all hidden objects are reconstructed upon unpickling
            setattr(self, k, v)

    @property
    def array_of_nones(self):
        """1-D ndarray: ``NumPy`` array with ``None`` values."""
        return np.array([None] * len(self.index))

    def get(self, item=None, component=None):
        """ Return an item from the batch or the component """
        if item is None:
            if component is None:
                res = self.data
            else:
                res = getattr(self, component)
        else:
            if component is None:
                res = self[item]
            else:
                res = getattr(self[item], component)
        return res

    def __getitem__(self, item):
        return self.data[item] if self.data is not None else None

    def __iter__(self):
        for item in self.indices:
            yield self[item]

    @property
    def items(self):
        """: list - batch items """
        return [[self[ix]] for ix in self.indices]

    def run_once(self, *args, **kwargs):
        """ Init function for no parallelism
        Useful for async action-methods (will wait till the method finishes)
        """
        _ = self.data, args, kwargs
        return [[]]

    def get_errors(self, all_res):
        """ Return a list of errors from a parallel action """
        all_errors = [error for error in all_res if isinstance(error, Exception)]
        return all_errors if len(all_errors) > 0 else None

    @action
    def do_nothing(self, *args, **kwargs):
        """ An empty action (might be convenient in complicated pipelines) """
        _ = args, kwargs
        return self


    @action
    def apply_parallel(self, func, init=None, post=None, src=None, dst=None, *args,
                       p=None, target='for', requires_rng=False, rng_seeds=None, **kwargs):
        """ Apply a function to each item in the container, returned by `init`, and assemble results by `post`.
        Depending on the `target` parameter, different parallelization engines may be used: for, threads, MPC, async.

        Roughly, under the hood we perform the following:
            - compute parameters, individual for each worker. Currently, these are:
                - `p` to indicate whether the function should be applied
                - worker id and a seed for random generator, if required
            - call `init` function, which outputs a container of items, passed directly to the `func`.
            The simplest example is the `init` funciton that returns batch indices, and the function works off of each.
            - wrap the `func` call into parallelization engine of choice.
            - compute results of `func` calls for each item, returned by `init`
            - assemble results by `post` function, e.g. stack the obtained numpy arrays.

        In the simplest possible case of `init=None`, `src=images`, `dst=images_transformed`, `post=None`,
        this function is almost equivalent to:
            container = [func(item, *args, **kwargs) for item in self.images]
            self.images_transformed = container

        If `src` is a list and `dst` is a list, then this function is applied recursively to each pair of src, dst.
        If `src` is a tuple, then this tuple is used as a whole.
        This allows to make functions that work on multiple components.

        Parameters
        ----------
        func : callable
            A function to apply to each item from the source.
            Should accept `src` and `dst` parameters, or be written in a way that accepts variable args.
        target : str
            Parallelization engine:
                - 'f', 'for' for executing each worker sequentially, like in a for-loop.
                - 't', 'threads' for using threads.
                - 'm', 'mpc' for using processes. Note the bigger overhead for process initialization.
                - 'a', 'async' for asynchronous execution.
        init : str, callable or container
            Function to init data for individual workers: must return a container of items.

            If 'data', then use `src` components as the init.
            If other str, then must be a name of the attribute of the batch to use as the init.
            If callable or any previous returned a callable, then result of this callable is used as the init.
            Note that in the last case callable should accept `src` and `dst` parameters, and `kwargs` are also passed.
            If not any of the above, then the object is used directly, for example, np.ndarray.

        post : str or callable
            Function to apply to the results of function evaluation on each item.
            Must accept `src` and `dst` parameters, as well as `kwargs`.

        src : str, sequence, list of str
            The source to get data from:
            - None
            - str - a component name, e.g. 'images' or 'masks'
            - tuple or list of str - several component names
            - sequence - data as a numpy-array, data frame, etc

        dst : str or array
            the destination to put the result in, can be:
            - None - in this case dst is set to be same as src
            - str - a component name, e.g. 'images' or 'masks'
            - tuple or list of str, e.g. ['images', 'masks']
            If not provided, uses `src`.

        p : float or None
            Probability of applying func to an element in the batch.

        requires_rng : bool
            Whether the `func` requires RNG. Should be used for correctly initialized seeds for reproducibility.
            If True, then a pre-initialized RNG will be passed to the function call as `rng` keyword parameter.

        args, kwargs
            Other parameters passed to ``func``.

        Notes
        -----
        apply_parallel does the following (but in parallel)::

            for item in range(len(batch)):
                self.dst[item] = func(self.src[item], *args, **kwargs)

        `apply_parallel(func, src=['images', 'masks'])` is equal to
        `apply_parallel(func, src=['images', 'masks'], dst=['images', 'masks'])`,
        which in turn equals to two subsequent calls::

            images = func(images)
            masks = func(masks)

        However, named expressions will be evaluated only once before the first call.

        Whereas `apply_parallel(func, src=('images', 'masks'))` (i.e. when `src` takes a tuple of component names,
        not the list as in the previous example) passes both components data into `func` simultaneously::

            images, masks = func((images, masks))

        Examples
        --------
        ::

            apply_parallel(make_masks_fn, src='images', dst='masks')
            apply_parallel(apply_mask, src=('images', 'masks'), dst='images_with_masks')
            apply_parallel(rotate, src=['images', 'masks'], dst=['images', 'masks'], p=.2)
            apply_parallel(MyBatch.some_static_method, p=.5)
            apply_parallel(B.some_method, src='features', p=.5)

        TODO: move logic of applying `post` function from `inbatch_parallel` here, as well as remove `use_self` arg.
        """
        #pylint: disable=keyword-arg-before-vararg
        # Parse parameters: fill with class-wide defaults
        init = init or self.apply_defaults.get('init', None)
        post = post or self.apply_defaults.get('post', None)
        target = target or self.apply_defaults.get('target', None)

        # Prepare parameters, individual for each worker: probability of applying, RNG seed, id
        if isinstance(p, float):
            p = P(R('binomial', 1, p, seed=self.random)).get(batch=self)

        if requires_rng and rng_seeds is None:
            rng_seeds = P(R('integers', 0, 9223372036854775807, seed=self.random)).get(batch=self)

        worker_ids = P(np.arange(len(self), dtype=np.int32))

        # Case of list `src`: recursively call for each pair of src/dst
        if isinstance(src, list) and not (dst is None or isinstance(dst, list) and len(src) == len(dst)):
            raise ValueError("src and dst must have equal length")
        if isinstance(src, list) and (dst is None or isinstance(dst, list) and len(src) == len(dst)):
            if dst is None:
                dst = src

            for src_, dst_ in zip(src, dst):
                self.apply_parallel(func=func, init=init, post=post, src=src_, dst=dst_,
                                    *args, p=p, target=target, rng_seeds=rng_seeds, **kwargs)
            return self

        # Actual computation
        if init is None or init is False or init == 'data':
            if isinstance(src, str):
                init = self.get(component=src)
            elif isinstance(src, (tuple, list)):
                init = list((x,) for x in zip(*[self.get(component=s) for s in src]))
            else:
                init = src
        elif isinstance(init, str):
            # No hasattr check: if it is False, then an error would (and should) be raised
            init = getattr(self, init)
            if callable(init):
                init = init(src=src, dst=dst, p=p, target=target, **kwargs)

        # Compute result. Unbind the method to pass self explicitly
        parallel = inbatch_parallel(init=init, post=post, target=target, src=src, dst=dst)
        transform = parallel(type(self)._apply_once)
        result = transform(self, *args, func=func, p=p, src=src, dst=dst,
                           apply_parallel_id=worker_ids, apply_parallel_seeds=rng_seeds, **kwargs)
        return result

    def _apply_once(self, item, *args, func=None, p=None, apply_parallel_id=None, apply_parallel_seeds=None, **kwargs):
        """ Apply a function to each item in the batch.

        Parameters
        ----------
        item
            An item from `init` function.
        func : callable
            A function to apply to each item.
        p : None or {0, 1}
            Whether to apply func to an element in the batch. If not specified, counts as 1.
            Created and distributed to individual items by :meth:``.apply_parallel`.
        apply_parallel_id : None, int
            Index of the current item in the overall `init`.
            Created and distributed to individual items by :meth:``.apply_parallel`.
        apply_parallel_seeds : None, int
            If provided, then the seed to create RNG for this given worker.
            If provided, then supplied to a function call as `rng` keyword parameter.
            Created and distributed to individual items by :meth:``.apply_parallel`.
        args, kwargs
            Other parameters passed to ``func``.
        """
        _ = apply_parallel_id

        if p is None or p == 1:
            if apply_parallel_seeds is not None:
                rng = np.random.default_rng(np.random.SFC64(apply_parallel_seeds))
                kwargs['rng'] = rng
            return func(item, *args, **kwargs)
        return item

    def _get_file_name(self, ix, src):
        """ Get full path file name corresponding to the current index.

        Parameters
        ----------
        src : str, FilesIndex or None
            if None, full path to the indexed item will be returned.
            if FilesIndex it must contain the same indices values as in the self.index.
            if str, behavior depends on wheter self.index.dirs is True. If self.index.dirs is True
            then src will be appended to the end of the full paths from self.index. Else if
            self.index.dirs is False then src is considered as a directory name and the basenames
            from self.index will be appended to the end of src.

        Examples
        --------
        Let folder "/some/path/*.dcm" contain files "001.png", "002.png", etc. Then if self.index
        was built as

        >>> index = FilesIndex(path="/some/path/*.png", no_ext=True)

        Then _get_file_name(ix, src="augmented_images/") will return filenames:
        "augmented_images/001.png", "augmented_images/002.png", etc.


        Let folder "/some/path/*" contain folders "001", "002", etc. Then if self.index
        was built as

        >>> index = FilesIndex(path="/some/path/*", dirs=True)

        Then _get_file_name(ix, src="masks.png") will return filenames:
        "/some/path/001/masks.png", "/some/path/002/masks.png", etc.


        If you have two directories "images/*.png", "labels/*png" with identical filenames,
        you can build two instances of FilesIndex and use the first one to biuld your Dataset

        >>> index_images = FilesIndex(path="/images/*.png", no_ext=True)
        >>> index_labels = FilesIndex(path="/labels/*.png", no_ext=True)
        >>> dset = Dataset(index=index_images, batch_class=Batch)

        Then build dataset using the first one
        _get_file_name(ix, src=index_labels) to reach corresponding files in the second path.

        """
        if not isinstance(self.index, FilesIndex):
            raise ValueError("File locations must be specified to dump/load data")

        if isinstance(src, str):
            if self.index.dirs:
                fullpath = self.index.get_fullpath(ix)
                file_name = os.path.join(fullpath, src)

            else:
                file_name = os.path.basename(self.index.get_fullpath(ix))
                file_name = os.path.join(os.path.abspath(src), file_name)

        elif isinstance(src, FilesIndex):
            try:
                file_name = src.get_fullpath(ix)
            except KeyError as e:
                raise KeyError(f"File {ix} is not indexed in the received index") from e

        elif src is None:
            file_name = self.index.get_fullpath(ix)

        else:
            raise ValueError("Src must be either str, FilesIndex or None")

        return file_name

    def _assemble_component(self, result, *args, component, **kwargs):
        """ Assemble one component after parallel execution.

        Parameters
        ----------
        result : sequence, np.ndarray
            Values to put into ``component``
        component : str
            Component to assemble.
        """

        _ = args, kwargs
        try:
            new_items = np.stack(result)
        except ValueError as e:
            message = str(e)
            if "must have the same shape" in message:
                new_items = np.empty(len(result), dtype=object)
                new_items[:] = result
            else:
                raise e

        if hasattr(self, component):
            setattr(self, component, new_items)
        else:
            self.add_components(component, new_items)

    def _assemble(self, all_results, *args, dst=None, **kwargs):
        """ Assembles the batch after a parallel action.

        Parameters
        ----------
        all_results : sequence
            Results after inbatch_parallel.
        dst : str, sequence, np.ndarray
            Components to assemble

        Returns
        -------
        self
        """

        _ = args
        if any_action_failed(all_results):
            all_errors = self.get_errors(all_results)
            print(all_errors[0])
            traceback.print_tb(all_errors[0].__traceback__)
            raise RuntimeError("Could not assemble the batch") from all_errors[0]

        if dst is None:
            dst_default = kwargs.get('dst_default', 'src')
            if dst_default == 'src':
                dst = kwargs.get('src')
            elif dst_default == 'components':
                dst = self.components

        if not isinstance(dst, (list, tuple, np.ndarray)):
            dst = [dst]

        if len(dst) == 1:
            all_results = [all_results]
        else:
            all_results = list(zip(*all_results))

        for component, result in zip(dst, all_results):
            self._assemble_component(result, component=component, **kwargs)
        return self

    @apply_parallel_(init='indices', post='_assemble', target='f', dst_default='components')
    def _load_blosc(self, ix, src=None, dst=None):
        """ Load data from a blosc packed file """
        file_name = self._get_file_name(ix, src)
        with open(file_name, 'rb') as f:
            data = dill.loads(blosc.decompress(f.read()))
            components = tuple(dst or self.components)
            try:
                item = tuple(data[i] for i in components)
            except Exception as e:
                raise KeyError('Cannot find components in corresponfig file', file_name) from e
        return item

    @apply_parallel_(init='indices', target='f')
    def _dump_blosc(self, ix, dst=None, components=None):
        """ Save blosc packed data to file """
        file_name = self._get_file_name(ix, dst)
        with open(file_name, 'w+b') as f:
            if self.components is None:
                components = (None,)
                item = (self[ix],)
            else:
                components = tuple(components or self.components)
                item = self[ix].as_tuple(components)
            data = dict(zip(components, item))
            f.write(blosc.compress(dill.dumps(data)))

    def _load_table(self, src, fmt, dst=None, post=None, *args, **kwargs):
        """ Load a data frame from table formats: csv, hdf5, feather """
        if fmt == 'csv':
            _data = pd.read_csv(src, *args, **kwargs)
        elif fmt == 'feather':
            _data = feather.read_dataframe(src, *args, **kwargs)
        elif fmt == 'hdf5':
            _data = pd.read_hdf(src, *args, **kwargs)

        # Put into this batch only part of it (defined by index)
        if isinstance(_data, pd.DataFrame):
            _data = _data.loc[self.indices]
        elif isinstance(_data, dd.DataFrame):
            # dask.DataFrame.loc supports advanced indexing only with lists
            _data = _data.loc[list(self.indices)].compute()

        if callable(post):
            _data = post(_data, src=src, fmt=fmt, dst=dst, **kwargs)

        self.load(src=_data, dst=dst)


    @action(use_lock='__dump_table_lock')
    def _dump_table(self, dst, fmt='feather', components=None, *args, **kwargs):
        """ Save batch data to table formats

        Args:
          dst: str - a path to dump into
          fmt: str - format: feather, hdf5, csv
          components: str or tuple - one or several component names
        """
        filename = dst

        components = tuple(components or self.components)
        data_dict = {}
        for comp in components:
            comp_data = self.get(component=comp)
            if isinstance(comp_data, pd.DataFrame):
                data_dict.update(comp_data.to_dict('series'))
            elif isinstance(comp_data, np.ndarray):
                if comp_data.ndim > 1:
                    columns = [comp + str(i) for i in range(comp_data.shape[1])]
                    comp_dict = zip(columns, (comp_data[:, i] for i in range(comp_data.shape[1])))
                    data_dict.update({comp: comp_dict})
                else:
                    data_dict.update({comp: comp_data})
            else:
                data_dict.update({comp: comp_data})
        _data = pd.DataFrame(data_dict)

        if fmt == 'feather':
            feather.write_dataframe(_data, filename, *args, **kwargs)
        elif fmt == 'hdf5':
            _data.to_hdf(filename, *args, **kwargs)   # pylint:disable=no-member
        elif fmt == 'csv':
            _data.to_csv(filename, *args, **kwargs)   # pylint:disable=no-member
        else:
            raise ValueError(f'Unknown format {fmt}')

        return self

    def _load_from_source(self, dst, src):
        """ Load data from a memory object (tuple, ndarray, pd.DataFrame, etc) """
        if dst is None:
            self._data = create_item_class(self.components, source=src, indices=self.indices,
                                           crop=True, copy=self._copy)
        else:
            if isinstance(dst, str):
                dst = (dst,)
                src = (src,)
            source = create_item_class(dst, source=src, indices=self.indices, crop=True, copy=self._copy)
            for comp in dst:
                setattr(self, comp, getattr(source, comp))

    @action
    def load(self, *args, src=None, fmt=None, dst=None, **kwargs):
        """ Load data from another array or a file.

        Parameters
        ----------
        src :
            a source (e.g. an array or a file name)

        fmt : str
            a source format, one of None, 'blosc', 'csv', 'hdf5', 'feather'

        dst : None or str or tuple of str
            components to load `src` to

        **kwargs :
            other parameters to pass to format-specific loaders

        Notes
        -----
        Loading creates new components if necessary.

        Examples
        --------
        Load data from a pandas dataframe's columns into all batch components::

            batch.load(src=dataframe)

        Load data from dataframe's columns `features` and `labels` into components `features` and `labels`::

            batch.load(src=dataframe, dst=('features', 'labels'))

        Load a dataframe into a component `features`::

            batch.load(src=dataframe, dst='features')

        Load data from a dict into components `images` and `masks`::

            batch.load(src=dict(images=images_array, masks=masks_array), dst=('images', 'masks'))

        Load data from a tuple into components `images` and `masks`::

            batch.load(src=(images_array, masks_array), dst=('images', 'masks'))

        Load data from an array into a component `images`::

            batch.load(src=images_array, dst='images')

        Load data from a CSV file columns into components `features` and `labels`::

            batch.load(fmt='csv', src='/path/to/file.csv', dst=('features', 'labels`), index_col=0)
        """
        _ = args

        if dst is not None:
            self.add_components(np.setdiff1d(dst, self.components).tolist())

        if fmt is None:
            self._load_from_source(src=src, dst=dst)
        elif fmt == 'blosc':
            self._load_blosc(src=src, dst=dst, **kwargs)
        elif fmt in ['csv', 'hdf5', 'feather']:
            self._load_table(src=src, fmt=fmt, dst=dst, **kwargs)
        else:
            raise ValueError("Unknown format " + fmt)
        return self

    @action
    def dump(self, *args, dst=None, fmt=None, components=None, **kwargs):
        """ Save data to another array or a file.

        Parameters
        ----------
        dst :
            a destination (e.g. an array or a file name)

        fmt : str
            a destination format, one of None, 'blosc', 'csv', 'hdf5', 'feather'

        components : None or str or tuple of str
            components to load

        *args :
            other parameters are passed to format-specific writers

        *kwargs :
            other parameters are passed to format-specific writers
        """
        components = [components] if isinstance(components, str) else components
        if fmt is None:
            if components is not None and len(components) > 1:
                raise ValueError("Only one component can be dumped into a memory array: components =", components)
            components = components[0] if components is not None else None
            dst[self.indices] = self.get(component=components)
        elif fmt == 'blosc':
            self._dump_blosc(dst, components=components)
        elif fmt in ['csv', 'hdf5', 'feather']:
            self._dump_table(dst, fmt, components, *args, **kwargs)
        else:
            raise ValueError("Unknown format " + fmt)
        return self

    @action
    def save(self, *args, **kwargs):
        """ Save batch data to a file (an alias for dump method)"""
        return self.dump(*args, **kwargs)

    @apply_parallel_
    def to_array(self, comp, dtype=np.float32, channels='last', **kwargs):
        """ Converts batch components to np.ndarray format

        Parameters
        ----------
        src : str
            Component to get images from. Default is 'images'.
        dst : str
            Component to write images to. Default is 'images'.
        dtype : str or np.dtype
            Data type
        channels : None, 'first' or 'last'
            the dimension for channels axis
        """
        _ = kwargs
        comp = np.array(comp)

        if len(comp.shape) == 2:
            # a special treatment for 2d arrays with images - add a new dimension for channels
            if channels == 'first':
                comp = comp[np.newaxis, :, :]
            elif channels == 'last':
                comp = comp[:, :, np.newaxis]
        else:
            # we assume that channels is 'last' by default
            # so move channels from the last to the first axis if needed
            if channels == 'first':
                comp = np.moveaxis(comp, -1, 0)

        if dtype is not None:
            comp = comp.astype(dtype)

        return comp<|MERGE_RESOLUTION|>--- conflicted
+++ resolved
@@ -8,26 +8,6 @@
 
 import dill
 import numpy as np
-<<<<<<< HEAD
-try:
-    import pandas as pd
-except ImportError:
-    from . import _fake as pd
-try:
-    import feather
-except ImportError:
-    pass
-try:
-    import dask.dataframe as dd
-except ImportError:
-    from . import _fake as dd
-try:
-    from viztracer import log_sparse
-except:
-    log_sparse = lambda func=None, stack_depth=0, dynamic_tracer_check=False: lambda x: x
-=======
-
->>>>>>> cfd17a99
 
 from .dsindex import DatasetIndex, FilesIndex
 # renaming apply_parallel decorator is needed as Batch.apply_parallel method is also in the same namespace
@@ -42,6 +22,11 @@
 pd = make_delayed_import('pandas')
 feather = make_delayed_import('feather')
 dd = make_delayed_import('dask.dataframe') # import dask.dataframe as dd
+
+try:
+    from viztracer import log_sparse
+except:
+    log_sparse = lambda func=None, stack_depth=0, dynamic_tracer_check=False: lambda x: x
 
 
 
