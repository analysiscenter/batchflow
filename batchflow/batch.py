""" Contains basic Batch classes """

import os
import traceback
import threading
import warnings

import dill
try:
    import blosc
except ImportError:
    pass
import numpy as np
try:
    import pandas as pd
except ImportError:
    pass
try:
    import feather
except ImportError:
    pass
try:
    import dask.dataframe as dd
except ImportError:
    pass

from .dsindex import DatasetIndex, FilesIndex
from .decorators import action, inbatch_parallel, any_action_failed
from .components import MetaComponentsTuple


class Batch:
    """ The core Batch class """
    _item_class = None
    components = None

    def __init__(self, index, preloaded=None, *args, **kwargs):
        _ = args
        if  self.components is not None and not isinstance(self.components, tuple):
            raise TypeError("components should be a tuple of strings with components names")
        self.index = index
        self._data_named = None
        self._data = None
        self._preloaded_lock = threading.Lock()
        self._preloaded = preloaded
        self._local = None
        self._pipeline = None
        self.create_attrs(**kwargs)

    def create_attrs(self, **kwargs):
        """ Create attributes from kwargs """
        for attr, value in kwargs.items():
            setattr(self, attr, value)

    @property
    def pipeline(self):
        """: Pipeline - a pipeline the batch is being used in """
        if self._local is not None and hasattr(self._local, 'pipeline'):
            return self._local.pipeline
        return self._pipeline

    @pipeline.setter
    def pipeline(self, val):
        """ Store pipeline in a thread-local storage """
        if val is None:
            self._local = None
        else:
            if self._local is None:
                self._local = threading.local()
            self._local.pipeline = val
        self._pipeline = val

    def __copy__(self):
        pipeline = self.pipeline
        self.pipeline = None
        dump_batch = dill.dumps(self)
        self.pipeline = pipeline

        restored_batch = dill.loads(dump_batch)
        restored_batch.pipeline = pipeline
        return restored_batch

    def deepcopy(self):
        """ Return a deep copy of the batch.

        Constructs a new ``Batch`` instance and then recursively copies all
        the objects found in the original batch, except the ``pipeline``,
        which remains unchanged.

        Returns
        -------
        Batch
        """
        return self.copy()

    @classmethod
    def from_data(cls, index, data):
        """ Create batch from a given dataset """
        # this is roughly equivalent to self.data = data
        if index is None:
            index = np.arange(len(data))
        return cls(index, preloaded=data)

    @classmethod
    def from_batch(cls, batch):
        """ Create batch from another batch """
        return cls(batch.index, preloaded=batch._data)  # pylint: disable=protected-access


    @classmethod
    def merge(cls, batches, batch_size=None):
        """ Merge several batches to form a new batch of a given size

        Parameters
        ----------
        batches : tuple of batches

        batch_size : int or None
            if `None`, just merge all batches into one batch (the rest will be `None`),
            if `int`, then make one batch of `batch_size` and a batch with the rest of data.

        Returns
        -------
        batch, rest : tuple of two batches

        Raises
        ------
        ValueError
            If component is `None` in some batches and not `None` in others.
        """
        def _make_index(data):
            return DatasetIndex(np.arange(data.shape[0])) if data is not None and data.shape[0] > 0 else None

        def _make_batch(data):
            index = _make_index(data[0])
            return cls(index, preloaded=tuple(data)) if index is not None else None

        if batch_size is None:
            break_point = len(batches)
            last_batch_len = len(batches[-1])
        else:
            break_point = -1
            last_batch_len = 0
            cur_size = 0
            for i, b in enumerate(batches):
                cur_batch_len = len(b)
                if cur_size + cur_batch_len >= batch_size:
                    break_point = i
                    last_batch_len = batch_size - cur_size
                    break
                else:
                    cur_size += cur_batch_len
                    last_batch_len = cur_batch_len

        components = batches[0].components or (None,)
        new_data = list(None for _ in components)
        rest_data = list(None for _ in components)
        for i, comp in enumerate(components):
            none_components_in_batches = [b.get(component=comp) is None for b in batches]
            if np.all(none_components_in_batches):
                continue
            elif np.any(none_components_in_batches):
                raise ValueError('Component {} is None in some batches'.format(comp))

            if batch_size is None:
                new_comp = [b.get(component=comp) for b in batches[:break_point]]
            else:
                b = batches[break_point]
                last_batch_len_ = b.get_pos(None, comp, b.indices[last_batch_len - 1])
                new_comp = [b.get(component=comp) for b in batches[:break_point]] + \
                           [batches[break_point].get(component=comp)[:last_batch_len_ + 1]]
            new_data[i] = cls.merge_component(comp, new_comp)

            if batch_size is not None:
                rest_comp = [batches[break_point].get(component=comp)[last_batch_len_ + 1:]] + \
                            [b.get(component=comp) for b in batches[break_point + 1:]]
                rest_data[i] = cls.merge_component(comp, rest_comp)

        new_batch = _make_batch(new_data)
        rest_batch = _make_batch(rest_data)

        return new_batch, rest_batch

    @classmethod
    def merge_component(cls, component=None, data=None):
        """ Merge the same component data from several batches """
        _ = component
        if isinstance(data[0], np.ndarray):
            return np.concatenate(data)
        raise TypeError("Unknown data type", type(data[0]))

    def as_dataset(self, dataset):
        """ Makes a new dataset from batch data

        Parameters
        ----------
        dataset
            an instance or a subclass of Dataset

        Returns
        -------
        an instance of a class specified by `dataset` arg, preloaded with this batch data
        """
        if dataset is None:
            raise ValueError('dataset can be an instance of Dataset (sub)class or the class itself, but not None')
        if isinstance(dataset, type):
            dataset_class = dataset
        else:
            dataset_class = dataset.__class__
        return dataset_class(self.index, batch_class=type(self), preloaded=self.data)

    @property
    def indices(self):
        """: numpy array - an array with the indices """
        if isinstance(self.index, DatasetIndex):
            return self.index.indices
        return self.index

    def __len__(self):
        return len(self.index)

    @property
    def size(self):
        """: int - number of items in the batch """
        return len(self)

    @property
    def data(self):
        """: tuple or named components - batch data """
        if self._data is None and self._preloaded is not None:
            # load data the first time it's requested
            with self._preloaded_lock:
                if self._data is None and self._preloaded is not None:
                    self.load(src=self._preloaded)
        res = self._data if self.components is None else self._data_named
        return res if res is not None else self._empty_data

    def make_item_class(self, local=False):
        """ Create a class to handle data components """
        # pylint: disable=protected-access
        if self.components is None:
            type(self)._item_class = None
        elif type(self)._item_class is None or not local:
            comp_class = MetaComponentsTuple(type(self).__name__ + 'Components', components=self.components)
            type(self)._item_class = comp_class
        else:
            comp_class = MetaComponentsTuple(type(self).__name__ + 'Components' + str(id(self)),
                                             components=self.components)
            self._item_class = comp_class

    @action
    def add_components(self, components, init=None):
        """ Add new components

        Parameters
        ----------
        components : str or list
            new component names
        init : array-like
            initial component data

        Raises
        ------
        ValueError
<<<<<<< HEAD
            If a component ar an attribute with the given name already exists
=======
            If a component or an attribute with the given name already exists
>>>>>>> 7e0eda4d
        """
        if isinstance(components, str):
            components = (components,)
            init = (init,)
        elif isinstance(components, (tuple, list)):
            components = tuple(components)
            if init is None:
                init = (None,) * len(components)
            else:
                init = tuple(init)

        if any(hasattr(self, c) for c in components):
            raise ValueError("An attribute with the same name exists")

        data = self._data
        if self.components is None:
            self.components = tuple()
            data = tuple()
            warnings.warn("All batch data is erased")

        exists_component = set(components) & set(self.components)
        if exists_component:
            raise ValueError("Component(s) with name(s) '{}' already exists".format("', '".join(exists_component)))

        self.components = self.components + components

        self.make_item_class(local=True)
        if data is not None:
            self._data = data + init

        return self

    def __getattr__(self, name):
        if self.components is not None and name in self.components:   # pylint: disable=unsupported-membership-test
            attr = getattr(self.data, name)
            return attr
        raise AttributeError("%s not found in class %s" % (name, self.__class__.__name__))

    def __setattr__(self, name, value):
        if self.components is not None:
            if name == "_data":
                super().__setattr__(name, value)
                if self._item_class is None:
                    self.make_item_class()
                self._data_named = self._item_class(data=self._data)   # pylint: disable=not-callable
                return
            if name in self.components:    # pylint: disable=unsupported-membership-test
                if self._data_named is None:
                    _ = self.data
                setattr(self._data_named, name, value)
                super().__setattr__('_data', self._data_named.data)
                return
        super().__setattr__(name, value)

    def __getstate__(self):
        state = self.__dict__.copy()
        state.pop('_data_named')
        return state

    def __setstate__(self, state):
        for k, v in state.items():
            # this warrants that all hidden objects are reconstructed upon unpickling
            setattr(self, k, v)

    @property
    def _empty_data(self):
        return None if self.components is None else self._item_class()   # pylint: disable=not-callable

    @property
    def array_of_nones(self):
        """1-D ndarray: ``NumPy`` array with ``None`` values."""
        return np.array([None] * len(self.index))

    def get_pos(self, data, component, index):
        """ Return a position in data for a given index

        Parameters
        ----------
        data : some array or tuple of arrays
            if `None`, should return a position in :attr:`self.data <.Batch.data>`

        components : None, int or str
            - None - data has no components (e.g. just an array or pandas.DataFrame)
            - int - a position of a data component, when components names are not defined
                (e.g. data is a tuple)
            - str - a name of a data component

        index : any
            an index id

        Returns
        -------
        int
            a position in a batch data where an item with a given index is stored

        Notes
        -----
        It is used to read / write data from / to a given component::

            batch_data = data.component[pos]
            data.component[pos] = new_data

        if `self.data` holds a numpy array, then get_pos(None, None, index) should
        just return `self.index.get_pos(index)`

        if `self.data.images` contains BATCH_SIZE images as a numpy array,
        then `get_pos(None, 'images', index)` should return `self.index.get_pos(index)`

        if `self.data.labels` is a dict {index: label}, then `get_pos(None, 'labels', index)` should return index.

        if `data` is not `None`, then you need to know in advance how to get a position for a given index.

        For instance, `data` is a large numpy array, and a batch is a subset of this array and
        `batch.index` holds row numbers from a large arrays.
        Thus, `get_pos(data, None, index)` should just return index.

        A more complicated example of data:

        - batch represent small crops of large images
        - `self.data.source` holds a few large images (e.g just 5 items)
        - `self.data.coords` holds coordinates for crops (e.g. 100 items)
        - `self.data.image_no` holds an array of image numbers for each crop (so it also contains 100 items)

        then `get_pos(None, 'source', index)` should return `self.data.image_no[self.index.get_pos(index)]`.
        Whilst, `get_pos(data, 'source', index)` should return `data.image_no[index]`.
        """
        _ = component
        if data is None:
            pos = self.index.get_pos(index)
        else:
            pos = index
        return pos

    def put_into_data(self, data, dst=None):
        """ Load data into :attr:`_data` property """
        if self.components is None:
            _src = data
        else:
            _src = data if isinstance(data, tuple) or data is None else tuple([data])
        _src = self.get_items(self.indices, _src)

        if dst is None:
            self._data = _src
        else:
            components = [dst] if isinstance(dst, str) else dst
            for i, comp in enumerate(components):
                if isinstance(_src, dict):
                    comp_src = _src[comp]
                else:
                    comp_src = _src[i]
                setattr(self, comp, comp_src)

    def get_items(self, index, data=None, components=None):
        """ Return one or several data items from a data source """
        if data is None:
            _data = self.data
        else:
            _data = data
        if components is None:
            components = self.components

        if self._item_class is not None and isinstance(_data, self._item_class):
            pos = [self.get_pos(None, comp, index) for comp in components]   # pylint: disable=not-an-iterable
            res = self._item_class(data=_data, pos=pos)    # pylint: disable=not-callable
        elif isinstance(_data, tuple):
            comps = components if components is not None else range(len(_data))
            res = tuple(data_item[self.get_pos(data, comp, index)] if data_item is not None else None
                        for comp, data_item in zip(comps, _data))
        elif isinstance(_data, dict):
            res = dict(zip(components, (_data[comp][self.get_pos(data, comp, index)] for comp in components)))
        else:
            pos = self.get_pos(data, None, index)
            res = _data[pos]
        return res

    def get(self, item=None, component=None):
        """ Return an item from the batch or the component """
        if item is None:
            if component is None:
                res = self.data
            else:
                res = getattr(self, component)
        else:
            if component is None:
                res = self[item]
            else:
                res = self[item]
                res = getattr(res, component)
        return res

    def __getitem__(self, item):
        return self.get_items(item)

    def __iter__(self):
        for item in self.indices:
            yield self[item]

    @property
    def items(self):
        """: list - batch items """
        return [[self[ix]] for ix in self.indices]

    def run_once(self, *args, **kwargs):
        """ Init function for no parallelism
        Useful for async action-methods (will wait till the method finishes)
        """
        _ = self.data, args, kwargs
        return [[]]

    def get_model_by_name(self, model_name):
        """ Return a model specification given its name """
        return self.pipeline.get_model_by_name(model_name, batch=self)

    def get_errors(self, all_res):
        """ Return a list of errors from a parallel action """
        all_errors = [error for error in all_res if isinstance(error, Exception)]
        return all_errors if len(all_errors) > 0 else None

    @action
    def do_nothing(self, *args, **kwargs):
        """ An empty action (might be convenient in complicated pipelines) """
        _ = args, kwargs
        return self

    @action
    @inbatch_parallel(init='indices', post='_assemble')
    def apply_transform(self, ix, func, *args, src=None, dst=None, p=None, use_self=False, **kwargs):
        """ Apply a function to each item in the batch.

        Parameters
        ----------
        func : callable
            a function to apply to each item from the source

        src : str, sequence, list of str
            the source to get data from, can be:

            - None
            - str - a component name, e.g. 'images' or 'masks'
            - sequence - a numpy-array, list, etc
            - tuple of str - get data from several components
            - list of str, sequences or tuples - apply same transform to each item in list

        dst : str or array
            the destination to put the result in, can be:

            - None - in this case dst is set to be same as src
            - str - a component name, e.g. 'images' or 'masks'
            - tuple of list of str, e.g. ['images', 'masks']

            if src is a list, dst should be either list or None.

        p : float or None
            probability of applying transform to an element in the batch

            if not None, indices of relevant batch elements will be passed ``func``
            as a named arg ``indices``.

        use_self : bool
            whether to pass ``self`` to ``func``

        args, kwargs
            other parameters passed to ``func``

        Notes
        -----
        apply_transform does the following (but in parallel)::

            for item in range(len(batch)):
                self.dst[item] = func(self.src[item], *args, **kwargs)

        If `src` is a list with two or more elements, `dst` should be list or
        tuple of the same lenght.

        Examples
        --------

        ::

            apply_transform(make_masks_fn, src='images', dst='masks')
            apply_transform(apply_mask, src=('images', 'masks'), dst='images', use_self=True)
            apply_transform_all(rotate, src=['images', 'masks'], dst=['images', 'masks'], p=.2)
        """
        dst = src if dst is None else dst

        if not (isinstance(dst, str) or
                (isinstance(dst, (list, tuple)) and np.all([isinstance(component, str) for component in dst]))):
            raise TypeError("dst should be str or tuple or list of str")

        p = 1 if p is None or np.random.binomial(1, p) else 0

        if isinstance(src, list) and len(src) > 1 and isinstance(dst, list) and len(src) == len(dst):
            return tuple([self._apply_transform(ix, func, *args, src=src_component,
                                                dst=dst_component, p=p, use_self=use_self, **kwargs)
                          for src_component, dst_component in zip(src, dst)])
        return self._apply_transform(ix, func, *args, src=src, dst=dst, p=p, use_self=use_self, **kwargs)

    def _apply_transform(self, ix, func, *args, src=None, dst=None, p=None, use_self=False, **kwargs):
        """ Apply a function to each item in the batch.

        Parameters
        ----------
        func : callable
            a function to apply to each item from the source

        src : str, sequence, list of str
            the source to get data from, can be:

            - None
            - str - a component name, e.g. 'images' or 'masks'
            - sequence - a numpy-array, list, etc
            - tuple of str - get data from several components

        dst : str or array
            the destination to put the result in, can be:

            - None
            - str - a component name, e.g. 'images' or 'masks'
            - array-like - a numpy-array, list, etc

        use_self : bool
            whether to pass ``self`` to ``func``

        args, kwargs
            other parameters passed to ``func``
        """
        if src is None:
            _args = args
        else:
            if isinstance(src, str):
                pos = self.get_pos(None, src, ix)
                src_attr = (getattr(self, src)[pos],)
            elif isinstance(src, (tuple, list)) and np.all([isinstance(component, str) for component in src]):
                src_attr = [getattr(self, component)[self.get_pos(None, component, ix)] for component in src]
            else:
                pos = self.get_pos(None, dst, ix)
                src_attr = (src[pos],)
            _args = tuple([*src_attr, *args])

        if p:
            if use_self:
                return func(self, *_args, **kwargs)
            return func(*_args, **kwargs)

        if len(src_attr) == 1:
            return src_attr[0]
        return src_attr

    @action
    def apply_transform_all(self, func, *args, src=None, dst=None, p=None, use_self=False, **kwargs):
        """ Apply a function the whole batch at once

        Parameters
        ----------
        func : callable
            a function to apply to each item from the source

        src : str or array
            the source to get data from, can be:

            - str - a component name, e.g. 'images' or 'masks'
            - array-like - a numpy-array, list, etc

        dst : str or array
            the destination to put the result in, can be:

            - None
            - str - a component name, e.g. 'images' or 'masks'
            - array-like - a numpy-array, list, etc

        p : float or None
            probability of applying transform to an element in the batch

            if not None, indices of relevant batch elements will be passed ``func``
            as a named arg ``indices``.

        use_self : bool
            whether to pass ``self`` to ``func``

        args, kwargs
            other parameters passed to ``func``

        Notes
        -----
        apply_transform_all does the following::

            self.dst = func(self.src, *args, **kwargs)

        When ``p`` is passed, random indices are chosen first and then passed to ``func``::

            self.dst = func(self.src, *args, indices=random_indices, **kwargs)

        Transform functions might be methods as well, when ``use_self=True``::

            self.dst = func(self, self.src, *args, **kwargs)

        Examples
        --------

        ::

            apply_transform_all(make_masks_fn, src='images', dst='masks')
            apply_transform_all(MyBatch.make_masks, src='images', dst='masks', use_self=True)
            apply_transform_all(custom_crop, src='images', dst='augmented_images', p=.2)

        """
        if not isinstance(dst, str) and not isinstance(src, str):
            raise TypeError("At least one of dst and src should be attribute names, not arrays")

        if src is None:
            _args = args
        else:
            if isinstance(src, str):
                src_attr = getattr(self, src)
            else:
                src_attr = src
            _args = tuple([src_attr, *args])

        if p is not None:
            indices = np.where(np.random.binomial(1, p, len(self)))[0]
            kwargs['indices'] = indices
        if use_self:
            _args = (self, *_args)
        tr_res = func(*_args, **kwargs)

        if dst is None:
            pass
        elif isinstance(dst, str):
            setattr(self, dst, tr_res)
        else:
            dst[:] = tr_res
        return self

    def _get_file_name(self, ix, src):
        """ Get full path file name corresponding to the current index.

        Parameters
        ----------
        src : str, FilesIndex or None
            if None, full path to the indexed item will be returned.
            if FilesIndex it must contain the same indices values as in the self.index.
            if str, behavior depends on wheter self.index.dirs is True. If self.index.dirs is True
            then src will be appended to the end of the full paths from self.index. Else if
            self.index.dirs is False then src is considered as a directory name and the basenames
            from self.index will be appended to the end of src.

        Examples
        --------
        Let folder "/some/path/*.dcm" contain files "001.png", "002.png", etc. Then if self.index
        was built as

        >>> index = FilesIndex(path="/some/path/*.png", no_ext=True)

        Then _get_file_name(ix, src="augmented_images/") will return filenames:
        "augmented_images/001.png", "augmented_images/002.png", etc.


        Let folder "/some/path/*" contain folders "001", "002", etc. Then if self.index
        was built as

        >>> index = FilesIndex(path="/some/path/*", dirs=True)

        Then _get_file_name(ix, src="masks.png") will return filenames:
        "/some/path/001/masks.png", "/some/path/002/masks.png", etc.


        If you have two directories "images/*.png", "labels/*png" with identical filenames,
        you can build two instances of FilesIndex and use the first one to biuld your Dataset

        >>> index_images = FilesIndex(path="/images/*.png", no_ext=True)
        >>> index_labels = FilesIndex(path="/labels/*.png", no_ext=True)
        >>> dset = Dataset(index=index_images, batch_class=Batch)

        Then build dataset using the first one
        _get_file_name(ix, src=index_labels) to reach corresponding files in the second path.

        """
        if not isinstance(self.index, FilesIndex):
            raise ValueError("File locations must be specified to dump/load data")

        if isinstance(src, str):
            if self.index.dirs:
                fullpath = self.index.get_fullpath(ix)
                file_name = os.path.join(fullpath, src)

            else:
                file_name = os.path.basename(self.index.get_fullpath(ix))
                file_name = os.path.join(os.path.abspath(src), file_name)

        elif isinstance(src, FilesIndex):
            try:
                file_name = src.get_fullpath(ix)
            except KeyError:
                raise KeyError("File {} is not indexed in the received index".format(ix))

        elif src is None:
            file_name = self.index.get_fullpath(ix)

        else:
            raise ValueError("Src must be either str, FilesIndex or None")

        return file_name

    def _assemble_component(self, result, *args, component, **kwargs):
        """ Assemble one component after parallel execution.

        Parameters
        ----------
        result : sequence, np.ndarray
            Values to put into ``component``
        component : str
            Component to assemble.
        """

        _ = args, kwargs
        try:
            new_items = np.stack(result)
        except ValueError as e:
            message = str(e)
            if "must have the same shape" in message:
                new_items = np.empty(len(result), dtype=object)
                new_items[:] = result
            else:
                raise e
        setattr(self, component, new_items)

    def _assemble(self, all_results, *args, dst=None, **kwargs):
        """ Assembles the batch after a parallel action.

        Parameters
        ----------
        all_results : sequence
            Results after inbatch_parallel.
        dst : str, sequence, np.ndarray
            Components to assemble

        Returns
        -------
        self
        """

        _ = args
        if any_action_failed(all_results):
            all_errors = self.get_errors(all_results)
            print(all_errors)
            traceback.print_tb(all_errors[0].__traceback__)
            raise RuntimeError("Could not assemble the batch")
        if dst is None:
            dst_default = kwargs.get('dst_default', 'src')
            if dst_default == 'src':
                dst = kwargs.get('src')
            elif dst_default == 'components':
                dst = self.components

        if not isinstance(dst, (list, tuple, np.ndarray)):
            dst = [dst]

        if len(dst) == 1:
            all_results = [all_results]
        else:
            all_results = list(zip(*all_results))

        for component, result in zip(dst, all_results):
            self._assemble_component(result, component=component, **kwargs)
        return self

    @inbatch_parallel('indices', post='_assemble', target='f', dst_default='components')
    def _load_blosc(self, ix, src=None, dst=None):
        """ Load data from a blosc packed file """
        file_name = self._get_file_name(ix, src)
        with open(file_name, 'rb') as f:
            data = dill.loads(blosc.decompress(f.read()))
            components = tuple(dst or self.components)
            try:
                item = tuple(data[i] for i in components)
            except Exception as e:
                raise KeyError('Cannot find components in corresponfig file', e)
        return item

    @inbatch_parallel('indices', target='f')
    def _dump_blosc(self, ix, dst, components=None):
        """ Save blosc packed data to file """
        file_name = self._get_file_name(ix, dst)
        with open(file_name, 'w+b') as f:
            if self.components is None:
                components = (None,)
                item = (self[ix],)
            else:
                components = tuple(components or self.components)
                item = self[ix].as_tuple(components)
            data = dict(zip(components, item))
            f.write(blosc.compress(dill.dumps(data)))

    def _load_table(self, src, fmt, dst=None, post=None, *args, **kwargs):
        """ Load a data frame from table formats: csv, hdf5, feather """
        if fmt == 'csv':
            if 'index_col' in kwargs:
                index_col = kwargs.pop('index_col')
                _data = pd.read_csv(src, *args, **kwargs).set_index(index_col)
            else:
                _data = pd.read_csv(src, *args, **kwargs)
        elif fmt == 'feather':
            _data = feather.read_dataframe(src, *args, **kwargs)
        elif fmt == 'hdf5':
            _data = pd.read_hdf(src, *args, **kwargs)

        # Put into this batch only part of it (defined by index)
        if isinstance(_data, pd.DataFrame):
            _data = _data.loc[self.indices]
        elif isinstance(_data, dd.DataFrame):
            # dask.DataFrame.loc supports advanced indexing only with lists
            _data = _data.loc[list(self.indices)].compute()

        if callable(post):
            _data = post(_data, src=src, fmt=fmt, dst=dst, **kwargs)
        else:
            components = tuple(dst or self.components)
            _new_data = dict()
            for i, comp in enumerate(components):
                _new_data[comp] = _data.iloc[:, i].values
            _data = _new_data

        for comp, values in _data.items():
            setattr(self, comp, values)


    @action(use_lock='__dump_table_lock')
    def _dump_table(self, dst, fmt='feather', components=None, *args, **kwargs):
        """ Save batch data to table formats

        Args:
          dst: str - a path to dump into
          fmt: str - format: feather, hdf5, csv
          components: str or tuple - one or several component names
        """
        filename = dst

        components = tuple(components or self.components)
        data_dict = {}
        for comp in components:
            comp_data = self.get(component=comp)
            if isinstance(comp_data, pd.DataFrame):
                data_dict.update(comp_data.to_dict('series'))
            elif isinstance(comp_data, np.ndarray):
                if comp_data.ndim > 1:
                    columns = [comp + str(i) for i in range(comp_data.shape[1])]
                    comp_dict = zip(columns, (comp_data[:, i] for i in range(comp_data.shape[1])))
                    data_dict.update({comp: comp_dict})
                else:
                    data_dict.update({comp: comp_data})
            else:
                data_dict.update({comp: comp_data})
        _data = pd.DataFrame(data_dict)

        if fmt == 'feather':
            feather.write_dataframe(_data, filename, *args, **kwargs)
        elif fmt == 'hdf5':
            _data.to_hdf(filename, *args, **kwargs)   # pylint:disable=no-member
        elif fmt == 'csv':
            _data.to_csv(filename, *args, **kwargs)   # pylint:disable=no-member
        else:
            raise ValueError('Unknown format %s' % fmt)

        return self

    @action
    def load(self, *args, src=None, fmt=None, dst=None, **kwargs):
        """ Load data from another array or a file.

        Parameters
        ----------
        src :
            a source (e.g. an array or a file name)

        fmt : str
            a source format, one of None, 'blosc', 'csv', 'hdf5', 'feather'

        dst : None or str or tuple of str
            components to load

        **kwargs :
            other parameters to pass to format-specific loaders
        """
        _ = args
        components = [dst] if isinstance(dst, str) else dst
        if components is not None:
            self.add_components(np.setdiff1d(components, self.components).tolist())

        if fmt is None:
            self.put_into_data(src, components)
        elif fmt == 'blosc':
            self._load_blosc(src=src, dst=components, **kwargs)
        elif fmt in ['csv', 'hdf5', 'feather']:
            self._load_table(src=src, fmt=fmt, dst=components, **kwargs)
        else:
            raise ValueError("Unknown format " + fmt)
        return self

    @action
    def dump(self, *args, dst=None, fmt=None, components=None, **kwargs):
        """ Save data to another array or a file.

        Parameters
        ----------
        dst :
            a destination (e.g. an array or a file name)

        fmt : str
            a destination format, one of None, 'blosc', 'csv', 'hdf5', 'feather'

        components : None or str or tuple of str
            components to load

        *args :
            other parameters are passed to format-specific writers

        *kwargs :
            other parameters are passed to format-specific writers
        """
        components = [components] if isinstance(components, str) else components
        if fmt is None:
            if components is not None and len(components) > 1:
                raise ValueError("Only one component can be dumped into a memory array: components =", components)
            components = components[0] if components is not None else None
            dst[self.indices] = self.get(component=components)
        elif fmt == 'blosc':
            self._dump_blosc(dst, components=components)
        elif fmt in ['csv', 'hdf5', 'feather']:
            self._dump_table(dst, fmt, components, *args, **kwargs)
        else:
            raise ValueError("Unknown format " + fmt)
        return self

    @action
    def save(self, *args, **kwargs):
        """ Save batch data to a file (an alias for dump method)"""
        return self.dump(*args, **kwargs)<|MERGE_RESOLUTION|>--- conflicted
+++ resolved
@@ -262,11 +262,7 @@
         Raises
         ------
         ValueError
-<<<<<<< HEAD
-            If a component ar an attribute with the given name already exists
-=======
             If a component or an attribute with the given name already exists
->>>>>>> 7e0eda4d
         """
         if isinstance(components, str):
             components = (components,)
