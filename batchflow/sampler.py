--- conflicted
+++ resolved
@@ -362,13 +362,6 @@
             # check if we reached max_iters-number of iterations
             if ctr > self.max_iters:
                 if self.sample_anyways:
-<<<<<<< HEAD
-                    warnings.warn(f"Already took {self.max_iters} number of iteration to make a sample. Yet, "
-                                   "`sample_anyways` is set to true, so going on. Kill the process manually if needed.")
-                else:
-                    raise ValueError(f"The number of iterations needed to obtain the sample exceeds {self.max_iters}."
-                                      "Stopping the process.")
-=======
                     msg = f"Already took {self.max_iters} number of iteration to make a sample. "\
                           "Yet, `sample_anyways` is set to true, so going on. Kill the process manually if needed."
                     warnings.warn(msg)
@@ -376,7 +369,6 @@
                     msg = f"The number of iterations needed to obtain the sample exceeds {self.max_iters}. "\
                           "Stopping the process."
                     raise ValueError(msg)
->>>>>>> b4608496
 
             # get points from region of interest
             samples.append(sample[cond])
