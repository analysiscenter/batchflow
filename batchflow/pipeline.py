""" Contains pipeline class """
import sys
from functools import partial
import traceback
import concurrent.futures as cf
import asyncio
import logging
import warnings
import queue as q
import numpy as np

from .base import Baseset
from .config import Config
from .decorators import deprecated
from .exceptions import SkipBatchException
from .named_expr import NamedExpression, V, eval_expr
from .once_pipeline import OncePipeline
from .model_dir import ModelDirectory
from .variables import VariableDirectory
from .models.metrics import ClassificationMetrics, SegmentationMetricsByPixels, SegmentationMetricsByInstances
from ._const import *       # pylint:disable=wildcard-import
from .utils import create_bar, update_bar


METRICS = dict(
    classification=ClassificationMetrics,
    segmentation=SegmentationMetricsByPixels,
    mask=SegmentationMetricsByPixels,
    instance=SegmentationMetricsByInstances
)


def mult_option(a, b):
    """ Multiply even if any arg is None """
    return a * b if a is not None and b is not None else a if a is not None else b


def hashable(x):
    """ Check if x is hashable """
    try:
        hash(x)
    except TypeError:
        return False
    return True



class Pipeline:
    """ Pipeline """
    def __init__(self, dataset=None, config=None, pipeline=None, actions=None, proba=None, repeat=None):
        # pylint: disable=protected-access

        if pipeline is None:
            self.dataset = dataset
            self.config = config or {}
            self._actions = actions or []
            self._lazy_run = None
            self.models = ModelDirectory()
            self.variables = VariableDirectory()
            self.before = OncePipeline(self)
            self.after = OncePipeline(self)
            self._namespaces = []
        else:
            self.dataset = pipeline.dataset
            config = config or {}
            _config = pipeline.config or {}
            self.config = {**config, **_config}
            self._actions = actions or pipeline._actions[:]
            if self.num_actions == 1:
                if proba is not None:
                    if self.get_last_action_repeat() is None:
                        self._actions[-1]['proba'] = mult_option(proba, self.get_last_action_proba())
                elif repeat is not None:
                    if self.get_last_action_proba() is None:
                        self._actions[-1]['repeat'] = mult_option(repeat, self.get_last_action_repeat())
            self._lazy_run = pipeline._lazy_run
            self.variables = pipeline.variables.copy()
            self.models = pipeline.models.copy()
            self._namespaces = pipeline._namespaces
            self.before = pipeline.before.copy()
            self.before.pipeline = self
            self.after = pipeline.after.copy()
            self.after.pipeline = self

        self.config = Config(self.config)
        self._stop_flag = False
        self._executor = None
        self._service_executor = None
        self._prefetch_count = None
        self._prefetch_queue = None
        self._batch_queue = None
        self._batch_generator = None
        self._rest_batch = None
        self._iter_params = None
        self._not_init_vars = True

    def __enter__(self):
        """ Create a context and return an empty pipeline non-bound to any dataset """
        return type(self)()

    def __exit__(self, exc_type, exc_value, trback):
        pass

    @classmethod
    def from_pipeline(cls, pipeline, actions=None, proba=None, repeat=None):
        """ Create a pipeline from another pipeline """
        if proba is None:
            if repeat is None:
                new_p = cls(pipeline=pipeline, actions=actions)
            else:
                if pipeline.num_actions == 1 and pipeline.get_last_action_proba() is None:
                    new_p = cls(pipeline=pipeline, repeat=repeat)
                else:
                    new_p = cls()
                    new_p.append_pipeline(pipeline, repeat=repeat)
        else:
            if pipeline.num_actions == 1 and pipeline.get_last_action_repeat() is None:
                new_p = cls(pipeline=pipeline, proba=proba)
            else:
                new_p = cls()
                new_p.append_pipeline(pipeline, proba=proba)
        return new_p

    @classmethod
    def concat(cls, pipe1, pipe2):
        """ Create a new pipeline concatenating two given pipelines """
        # pylint: disable=protected-access
        if pipe1.dataset != pipe2.dataset and pipe1.dataset is not None and pipe2.dataset is not None:
            raise ValueError("Cannot add pipelines with different datasets")

        new_p1 = cls.from_pipeline(pipe1)
        new_p1._actions += pipe2._actions[:]
        new_p1.config.update(pipe2.config)
        new_p1.variables += pipe2.variables
        new_p1.models += pipe2.models
        new_p1.dataset = new_p1.dataset or pipe2.dataset
        new_p1._lazy_run = new_p1._lazy_run or pipe2._lazy_run
        new_p1.before = pipe1.before.concat(pipe1.before, pipe2.before)
        new_p1.after = pipe1.after.concat(pipe1.after, pipe2.after)
        return new_p1

    def get_last_action_proba(self):
        """ Return a probability of the last action """
        return self._actions[-1]['proba']

    def get_last_action_repeat(self):
        """ Return a repeat count of the last action """
        return self._actions[-1]['repeat']

    def __add__(self, other):
        if isinstance(other, OncePipeline):
            other = other.pipeline
        if not isinstance(other, Pipeline):
            raise TypeError("Both operands should be Pipelines")
        return self.concat(self, other)

    def __matmul__(self, other):
        if self.num_actions == 0:
            raise ValueError("Cannot add probability to an empty pipeline")
        if isinstance(other, NamedExpression):
            pass
        elif not isinstance(other, float) and other not in [0, 1]:
            raise TypeError("Probability should be float or 0 or 1")
        else:
            other = float(other) if int(other) != 1 else None
        return self.from_pipeline(self, proba=other)

    def __mul__(self, other):
        if isinstance(other, int) and other < 0:
            raise ValueError("Repeat count cannot be negative. Use as pipeline * positive_number")
        if isinstance(other, float):
            raise ValueError("Repeat count cannot be float. Use as pipeline * integer")
        new_p = self.from_pipeline(self, repeat=other)
        return new_p

    def __lshift__(self, other):
        new_p = self.from_pipeline(self)
        if isinstance(other, Baseset):
            new_p.dataset = other
            return new_p
        if isinstance(other, (Config, dict)):
            new_p.set_config(other)
            return new_p
        raise TypeError("Pipeline might take only Dataset or Config. Use as pipeline << dataset or pipeine << config")

    def _is_batch_method(self, name, namespace=None):
        if namespace is None and self.dataset is not None:
            namespace = self.dataset.batch_class
        else:
            return True
        if hasattr(namespace, name) and callable(getattr(namespace, name)):
            return True
        return any(self._is_batch_method(name, subcls) for subcls in namespace.__subclasses__())

    def add_namespace(self, *namespaces):
        self._namespaces.extend(namespaces)
        return self

    @property
    def _all_namespaces(self):
        return [sys.modules["__main__"], self.dataset] + self._namespaces

    def is_method_from_ns(self, name):
        return any(hasattr(namespace, name) for namespace in self._all_namespaces)

    def get_method(self, name):
        """ Return a method by the name """
        for namespace in self._all_namespaces:
            if hasattr(namespace, name):
                return getattr(namespace, name)
        return None

    def __getattr__(self, name):
        """ Check if an unknown attr is an action from some batch class """
        if name[:2] == '__' and name[-2:] == '__':
            # if a magic method is not defined, throw an error
            raise AttributeError('Unknown magic method: %s' % name)
        if self.is_method_from_ns(name):
            return partial(self._add_action, CALL_FROM_NS_ID, _name=name)
        if self._is_batch_method(name):
            return partial(self._add_action, name)
        raise AttributeError("%s not found in class %s" % (name, self.__class__.__name__))

    @property
    def num_actions(self):
        """ Return index length """
        return len(self._actions)

    def _add_action(self, name, *args, _name=None, _args=None, **kwargs):
        """ Add new action to the log of future actions """
        actions = self._actions.copy()
        if name == CALL_FROM_NS_ID:
            method = self.get_method(_name)
            save_to = kwargs.pop('save_to', None)
            actions.append({'name': name, 'args': args, 'kwargs': kwargs,
                            'method': method, 'save_to': save_to,
                            'proba': None, 'repeat': None})
        else:
            action = {'name': name, 'args': args, 'kwargs': kwargs, 'proba': None, 'repeat': None}
            if _args:
                action.update(**_args)
            actions.append(action)
        new_p = self.from_pipeline(self, actions=actions)
        return new_p

    def append_pipeline(self, pipeline, proba=None, repeat=None):
        """ Add a nested pipeline to the log of future actions """
        self._actions.append({'name': PIPELINE_ID, 'pipeline': pipeline, 'proba': proba, 'repeat': repeat})

    @property
    def index(self):
        """ Return index of the source dataset """
        return self.dataset.index

    @property
    def indices(self):
        """ Return the sequence of indices of the source dataset """
        return self.index.indices

    def __len__(self):
        """ Return index length """
        return len(self.index)

    def set_config(self, config, clear=False):
        """ Update pipeline's config

        Parameters
        ----------
        config: dict
            configuration parameters
        clear : bool
            whether to clear the current config
        """
        if clear:
            self.config = {}
        self.config.update(config)
        return self

    def update_config(self, config):
        """ Update pipeline's config

        Parameters
        ----------
        config: dict
            configuration parameters
        clear : bool
            whether to clear the current config
        """
        return self.set_config(config, clear=False)


    def has_variable(self, name):
        """ Check if a variable exists

        Parameters
        ----------
        name : str
            a name of the variable

        Returns
        -------
        True if the variable exists
        """
        return hashable(name) and self.variables.exists(name)

    def get_variable(self, name, *args, create=False, **kwargs):
        """ Return a variable value.

        If the variable does not exists, it might be created and initialized (see `init_variable` below)

        Parameters
        ----------
        name : string
            a name of the variable
        create : bool
            whether to create a variable if it does not exist. Default is `False`.
        args, kwargs
            parameters for :meth:`.init_variable` if ``create`` is True.

        Returns
        -------
        a value of the variable

        Raises
        ------
        `KeyError` if a variable does not exist
        """
        return self.variables.get(name, *args, create=create, pipeline=self, **kwargs)

    def v(self, name, *args, **kwargs):
        """ A shorter alias for get_variable() """
        return self.get_variable(name, *args, **kwargs)

    def init_variable(self, name, default=None, lock=True, **kwargs):
        """ Create a variable if not exists.
        If the variable exists, does nothing.

        Parameters
        ----------
        name : string
            a name of the variable
        default
            an initial value for the variable set when pipeline is created
        init_on_each_run
            an initial value for the variable to set before each run
        lock : bool
            whether to lock a variable before each update (default: True)

        Returns
        -------
        self - in order to use it in the pipeline chains

        Examples
        --------
        >>> pp = dataset.p.
                    .init_variable("iterations", default=0)
                    .init_variable("accuracy", init_on_each_run=0)
                    .init_variable("loss_history", init_on_each_run=list)
                    .load('/some/path', fmt='blosc')
                    .train_resnet()
        """
        self.before.init_variable(name, default, lock, **kwargs)
        return self

    def init_variables(self, variables):
        """ Create several variables

        Parameters
        ----------
        variables : dict or tuple
            if dict
                key : str - a variable name,
                value : dict -  a variable value and init params (see :meth:`.init_variable`)
            if tuple, contains variable names which will have None as default values

        Returns
        -------
        self - in order to use it in the pipeline chains

        Examples
        --------
        >>> pp = dataset.p
                    .init_variables({"loss_history": dict(init_on_each_run=list),
                                     "accuracy", dict(default=0)})
                    .load('/some/path', fmt='blosc')
                    .train_resnet()
        """
        self.variables.create_many(variables)
        return self

    def _init_all_variables(self):
        self.variables.init_on_run(pipeline=self)

    def set_variable(self, name, value, mode='w', batch=None):
        """ Set a variable value
        If the variable does not exists, it will be created, however, the warning will be displayed that
        the variable was not initialized.

        Parameters
        ----------
        name : str or a named expression - a variable name

        value
            an updating value, could be a value of any type or a named expression

        mode : str
            a method to update a variable value, could be one of:

            - 'w' or 'write' to rewrite a variable with a new value. This is a default mode.
            - 'a' or 'append' to append a value to a variable (e.g. if a variable is a list).
            - 'e' or 'extend' to extend a variable with a new value (e.g. if a variable is a list).
            - 'u' or 'update' to update a variable with a new value (e.g. if a variable is a dict).

            For sets and dicts 'a' and 'u' do exactly the same.

        Notes
        -----
        Unlike :meth:`~.Pipeline.update_variable` this method sets a new value immediately.
        So ``set_variable`` is imperative and may be used within actions, while ``update_variable``
        is declarative and should be used in pipeline definition chains.
        """
        V(name, mode=mode).set(value, batch=batch, pipeline=self)

    def assign_variable(self, name, value, batch=None):
        """ Assign a value to a variable """
        var_name = self._eval_expr(name, batch=batch)

        if not self.has_variable(var_name):
            logging.warning("Pipeline variable '%s' has not been initialized", var_name)
            self.init_variable(var_name)

        self.variables.lock(var_name)
        value = self._eval_expr(value, batch=batch)
        self.variables.set(var_name, value)
        self.variables.unlock(var_name)

    def delete_variable(self, name):
        """ Delete a variable
        If the variable does not exists, the warning will be issued.

        Parameters
        ----------
        name : str
            a name of the variable

        Returns
        -------
        self - in order to use it in the pipeline chains
        """
        self.variables.delete(name)
        return self

    def del_variable(self, name):
        """ Delete a variable
        Same as `delete_variable(name)`
        """
        return self.delete_variable(name)

    def delete_all_variables(self):
        """ Delete all variables """
        self.variables = VariableDirectory()

<<<<<<< HEAD
=======
    def inc_variable(self, name):
        """ Increment a value of a given variable during pipeline execution """
        return self._add_action(INC_VARIABLE_ID, _args=dict(var_name=name))

    def _exec_inc_variable(self, _, action):
        if self.has_variable(action['var_name']):
            self.variables.lock(action['var_name'])
            self.set_variable(action['var_name'], self.get_variable(action['var_name']) + 1)
            self.variables.unlock(action['var_name'])
        else:
            raise KeyError("No such variable %s exists" % action['var_name'])

    def update(self, expr, value=None):
        """ Update a value of a given named expression lazily during pipeline execution

        Parameters
        ----------
        expr : NamedExpression
            an expression

        value
            an updating value, could be a value of any type or a named expression

        Returns
        -------
        self - in order to use it in the pipeline chains

        Notes
        -----
        This method does not change a value of the variable until the pipeline is run.
        So it should be used in pipeline definition chains only.
        ``set_variable`` is imperative and may be used to change variable value within actions.
        """
        return self._add_action(UPDATE_ID, _args=dict(expr=expr, value=value))

    def _exec_update(self, batch, action):
        action['expr'].set(action['value'], batch=batch)


    @deprecated("update_variable() is deprecated. Use pipeline.update(V(name), value) instead.")
>>>>>>> e16769d1
    def update_variable(self, name, value=None, mode='w'):
        """ Update a value of a given variable lazily during pipeline execution

        Parameters
        ----------
        name : str or a named expression - a variable name

        value
            an updating value, could be a value of any type or a named expression

        mode : str
            a method to update a variable value, could be one of:

            - 'w' or 'write' to rewrite a variable with a new value. This is a default mode.
            - 'a' or 'append' to append a value to a variable (e.g. if a variable is a list).
            - 'e' or 'extend' to extend a variable with a new value (e.g. if a variable is a list).
            - 'u' or 'update' to update a variable with a new value (e.g. if a variable is a dict).

            For sets and dicts 'a' and 'u' do exactly the same.

        Returns
        -------
        self - in order to use it in the pipeline chains

        Notes
        -----
        Unlike :meth:`~.Pipeline.set_variable` this method does not change a value of the variable
        until the pipeline is run. So it should be used in pipeline definition chains only.
        ``set_variable`` is imperative and may be used to change variable value within actions.
        """
        return self._add_action(UPDATE_VARIABLE_ID, _args=dict(var_name=name, value=value, mode=mode))

    def _exec_update_variable(self, batch, action):
        self.set_variable(action['var_name'], action['value'], action['mode'], batch=batch)

    def print(self, *args, **kwargs):
        """ Print a value during pipeline execution """
        return self._add_action(PRINT_ID, *args, **kwargs)

    def _exec_print(self, _, action):
        args_value = action['args']
        kwargs_value = action['kwargs']

        args = []
        if len(args_value) == 0:
            pass
        else:
            args.extend(args_value)
        if len(kwargs_value) == 0:
            pass
        else:
            for k in kwargs_value:
                args.append(str(k) + '=' + str(kwargs_value[k]))
        try:
            print(*args)
        except OSError:
            pass

    def call(self, fn, save_to=None, *args, **kwargs):
        """ Call any function during pipeline execution

        Parameters
        ----------
        fn : a function, method or callable to call.
            Could be a named expression.

        save_to : a named expression or a sequence of named expressions
            A location where function output will be saved to.

        Notes
        -----
        As a function from any namespace (see :meth:`~Pipeline.add_namespace`) can be called within a pipeline,
        `call` is convenient with lambdas::

            pipeline
                .call(lambda batch: [image.shape[1] for image in batch.images], save_to=V('image_widths'))
        """
        return self._add_action(CALL_ID, *args, _args=dict(fn=fn, save_to=save_to, **kwargs))

    def _exec_call(self, batch, action):
        fn = self._eval_expr(action['fn'], batch)
        if callable(fn):
            output = fn(batch, *action['args'], **action['kwargs'])
        else:
            raise TypeError("Callable is expected, but got {}".format(type(fn)))
        if action['save_to'] is not None:
            self._save_output(batch, None, output, action['save_to'])

    def _exec_from_ns(self, batch, action):
        res = action['method'](*action['args'], **action['kwargs'])
        if action['save_to'] is not None:
            self._save_output(batch, None, res, action['save_to'])

    @staticmethod
    def _get_action_method(batch, name):
        if hasattr(batch, name):
            attr = getattr(batch, name)
            if attr.__self__ == batch:
                # action decorator with arguments
                # attr is bounded to the batch
                action_method = attr
                action_attr = attr
            else:
                # action decorator wihout arguments
                action_method = attr
                action_attr = attr.__self__

            if callable(action_attr):
                if hasattr(action_attr, 'action'):
                    action_spec = getattr(action_attr, 'action')
                else:
                    raise ValueError("Method %s is not marked with @action decorator" % name)
            else:
                raise TypeError("%s is not a method" % name)
        else:
            raise AttributeError("Method '%s' has not been found in the %s class" % (name, type(batch).__name__))
        return action_method, action_spec

    def _exec_one_action(self, batch, action, args, kwargs):
        if self._needs_exec(batch, action):
            repeat = self._eval_expr(action['repeat'], batch=batch) or 1
            for _ in range(repeat):
                batch.pipeline = self
                action_method, _ = self._get_action_method(batch, action['name'])
                batch = action_method(*args, **kwargs)
                batch.pipeline = self
        return batch

    def _exec_nested_pipeline(self, batch, action):
        if self._needs_exec(batch, action):
            repeat = self._eval_expr(action['repeat'], batch=batch) or 1
            for _ in range(repeat):
                batch = self._exec_all_actions(batch, action['pipeline']._actions)  # pylint: disable=protected-access
        return batch

    def _exec_all_actions(self, batch, actions=None):
        join_batches = None
        actions = actions or self._actions
        for action in actions:
            _action = action.copy()
            if 'args' in action:
                _action['args'] = self._eval_expr(action['args'], batch=batch)
            if 'kwargs' in action:
                _action['kwargs'] = self._eval_expr(action['kwargs'], batch=batch)

            if _action.get('#dont_run', False):
                pass
            elif _action['name'] in [JOIN_ID, MERGE_ID]:
                join_batches = []
                for pipe in _action['pipelines']:   # pylint: disable=not-an-iterable
                    if _action['mode'] == 'i':
                        jbatch = pipe.create_batch(batch.index)
                    elif _action['mode'] == 'n':
                        jbatch = pipe.next_batch()
                    join_batches.append(jbatch)

                if _action['name'] == MERGE_ID:
                    if _action['fn'] is None:
                        batch, _ = batch.merge([batch] + join_batches)
                    else:
                        batch, _ = _action['fn']([batch] + join_batches)
                    join_batches = None
            elif _action['name'] == REBATCH_ID:
                pass
            elif _action['name'] == PIPELINE_ID:
                batch = self._exec_nested_pipeline(batch, _action)
            elif _action['name'] in ACTIONS:
                action_fn = getattr(self, ACTIONS[_action['name']])
                action_fn(batch, _action)
            else:
                if join_batches is None:
                    _action_args = _action['args']
                else:
                    _action_args = tuple([tuple(join_batches), *_action['args']])
                    join_batches = None

                batch = self._exec_one_action(batch, _action, _action_args, _action['kwargs'])

            batch.pipeline = self
        return batch

    def _needs_exec(self, batch, action):
        if action['proba'] is None:
            return True
        proba = self._eval_expr(action['proba'], batch=batch)
        return np.random.binomial(1, proba) == 1

    def execute_for(self, batch, new_loop=False):
        """ Run a pipeline for one batch

        Parameters
        ----------
        batch
            an input batch
        new_loop : bool
            whether to create a new :class:`async loop <asyncio.BaseEventLoop>`.

        Returns
        -------
        a batch - an output from the last action in the pipeline
        """
        if new_loop:
            asyncio.set_event_loop(asyncio.new_event_loop())
        batch.pipeline = self
        batch_res = self._exec_all_actions(batch)
        batch_res.pipeline = self
        return batch_res

    def _eval_expr(self, expr, batch=None, model=None):
        return eval_expr(expr, batch=batch, pipeline=self, model=model)

    def get_model_by_name(self, name, batch=None):
        """ Retrieve a model by its name """
        name = self._eval_expr(name, batch=batch)
        return self.models.get_model_by_name(name, batch=batch)

    def init_model(self, mode, model_class=None, name=None, config=None):
        """ Initialize a static or dynamic model

        Parameters
        ----------
        mode : {'static', 'dynamic'}
        model_class : class
            a model class
        name : str
            a name for the model. Default - a model class name.
        config : dict
            model configurations parameters, where each key and value could be named expressions.

        Examples
        --------
        >>> pipeline.init_model('static', MyModel)

        >>> pipeline
              .init_variable('images_shape', [256, 256])
              .init_model('static', MyModel, config={'input_shape': V('images_shape')})

        >>> pipeline
              .init_variable('shape_name', 'images_shape')
              .init_model('dynamic', C('model'), config={V('shape_name)': B('images_shape')})

        >>> pipeline
              .init_model('dynamic', MyModel, config={'input_shape': C(lambda batch: batch.images.shape[1:])})
        """
        self.before.init_model(mode, model_class, name, config)
        return self

    def import_model(self, model, pipeline=None, name=None):
        """ Import a model from another pipeline

        Parameters
        ----------
        model : str or model
            a name of the model to import or a model itself
        pipeline : Pipeline
            a pipeline that holds a model
        name : str
            a name with which the model is stored in this pipeline
        """
        return self._add_action(IMPORT_MODEL_ID, _args=dict(source=model, pipeline=pipeline, model_name=name))

    def _exec_import_model(self, batch, action):
        model_name = self._eval_expr(action['model_name'], batch=batch)
        source = self._eval_expr(action['source'], batch=batch)
        pipeline = self._eval_expr(action['pipeline'], batch=batch)
        self.models.import_model(source, pipeline, model_name)

    def train_model(self, name, *args, make_data=None, save_to=None, **kwargs):
        """ Train a model

        Parameters
        ----------
        name : str
            a model name

        make_data : a callable or a named expression
            a function or method to transform batch data to train parameters.
            Should return dict - kwargs for `model.train(...)`.

        save_to : a named expression or a sequence of named expressions.
            A location where the model output will be stored.

        Notes
        -----
        All other named parameters are treated as data mappings of any type
        which keys and values could be named expressions:

        - B('name') - a batch class attribute or component name
        - V('name') - a pipeline variable name
        - C('name') - a pipeline config option
        - F(name) - a callable which takes (batch, model)
        - R('name') - a random value from a given distribution

        These expressions are substituted by their actual values.
        All other value will be used "as is".
        These parameters after substitution will be sent to `model.train(...)`.

        Examples
        --------
        >>> pipeline.train_model('resnet', x=B('images'), y_true=B('masks'))

        Would call a `resnet` model `train` method with `x` and `y_true` arguments:
        ``resnet.train(x=batch.images, y_true=batch.masks)``

        >>> pipeline
               .init_variable('tensor_name', 'x')
               .train_model('resnet', feed_dict={V('tensor_name'): B('images')})

        Would call a `resnet` model `train` method with a `feed_dict` argument:
        ``resnet.train(feed_dict={'x': batch.images})``

        >>> pipeline.train_model('resnet', MyBatch.make_resnet_data)

        Equivalent to::

            train_data = batch.make_resnet_data(resnet_model)
            resnet_model.train(**train_data)
        """
        return self._add_action(TRAIN_MODEL_ID, *args,
                                _args=dict(model_name=name, make_data=make_data, save_to=save_to),
                                **kwargs)

    def predict_model(self, name, *args, make_data=None, save_to=None, **kwargs):
        """ Predict using a model

        Parameters
        ----------
        name : str - a model name

        make_data : a callable or a named expression
            a function or method to transform batch data to prediction parameters.
            Should return dict - kwargs for `model.predict(...)`.

        save_to : a named expression or a sequence of named expressions.
            A location where the model output will be stored.

        Notes
        -----
        All other named parameters are treated as data mappings of any type
        which keys and values could be named expressions:

        - B('name') - a batch class attribute or component name
        - V('name') - a pipeline variable name
        - C('name') - a pipeline config option
        - F(name) - a callable which takes (batch, model)
        - R('name') - a random value from a distribution 'name'

        These expressions are substituted by their actual values.
        All other value will be used "as is".
        These parameters after substitution will be sent to `model.predict(...)`.

        Examples
        --------
        >>> pipeline
                .predict_model('resnet', x=B('images'), y_true=B('labels'), save_to=B('predicted_labels'))

        Call a `resnet` model `predict` method with `x` and `y_true` arguments:
        ``predictions = resnet.predict(x=batch.images, y_true=batch.labels)``

        Predictions will be stored `batch.predicted_labels`.

        >>> pipeline
            .init_variable('inferred_masks', init_on_each_run=list)
            .predict_model('tf_unet', fetches='predictions', feed_dict={'x': B('images')},
                           save_to=V('inferred_masks'))

        Call a `tf_unet` model `train` method with `fetches` and `feed_dict` arguments:
        ``predictions = tf_unet.train(fetches='predictions', feed_dict={'x': batch.images})``
        Predictions for each batch will be stored in a pipeline variable `inferred_masks`.

        >>> pipeline.predict_model('deepnet', MyBatch.make_deepnet_data)

        Equivalent to::

            predict_data = batch.make_deepnet_data(model=deepnet_model)
            deepnet_model.predict(**predict_data)
        """
        return self._add_action(PREDICT_MODEL_ID, *args,
                                _args=dict(model_name=name, make_data=make_data, save_to=save_to),
                                **kwargs)

    def _make_model_args(self, batch, action, model):
        make_data = action.get('make_data') or  {}
        args = action['args']
        kwargs = dict()

        if callable(make_data):
            kwargs = make_data(batch=batch, model=model)
        else:
            kwargs = self._eval_expr(make_data, batch=batch, model=model)
        if not isinstance(kwargs, dict):
            raise TypeError("make_data should return a dict with kwargs", make_data)

        kwargs = {**action['kwargs'], **kwargs}

        kwargs = self._eval_expr(kwargs, batch=batch, model=model)

        return args, kwargs

    def _save_output(self, batch, model, output, save_to):
        if not isinstance(save_to, (tuple, list)):
            save_to = [save_to]
            if isinstance(output, (tuple, list)):
                output = [output]
        if not isinstance(output, (tuple, list)):
            output = [output]

        if len(save_to) != len(output):
            raise ValueError("The number of model outputs does not equal the number of 'save_to' locations.")

        for i, var in enumerate(save_to):
            if len(output) <= i:
                raise ValueError("'%s' output has fewer items than expected." \
                                 % model.name)
            item = output[i]
            if isinstance(var, NamedExpression):
                var.set(item, batch=batch, model=model)
            elif isinstance(var, np.ndarray):
                var[:] = item
            else:
                save_to[i] = item

    def _exec_train_model(self, batch, action):
        model = self.get_model_by_name(action['model_name'], batch=batch)
        args, kwargs = self._make_model_args(batch, action, model)
        output = model.train(*args, **kwargs)
        self._save_output(batch, model, output, action['save_to'])

    def _exec_predict_model(self, batch, action):
        model = self.get_model_by_name(action['model_name'], batch=batch)
        args, kwargs = self._make_model_args(batch, action, model)
        predictions = model.predict(*args, **kwargs)
        self._save_output(batch, model, predictions, action['save_to'])

    def load_model(self, mode, model_class=None, name=None, *args, **kwargs):
        """ Load a model

        Parameters
        ----------
        mode : str
            'static' or 'dynamic'

        model_class
            a type of a model

        name : str
            (optional) a model name

        batch : Batch
            (optional) a batch which might be used to evaluate named expressions in other parameters

        args, kwargs
            model-specific parameters (like paths, formats, etc)
        """
        if mode == 'static':
            self.models.load_model(mode, model_class, name, *args, **kwargs)
            return self
        return self._add_action(LOAD_MODEL_ID, *args,
                                _args=dict(mode=mode, model_class=model_class, model_name=name),
                                **kwargs)

    def _exec_load_model(self, batch, action):
        mode = self._eval_expr(action['mode'], batch=batch)
        name = self._eval_expr(action['model_name'], batch=batch)
        model_class = self._eval_expr(action['model_class'], batch=batch)
        args, kwargs = self._make_model_args(batch, action, None)
        self.models.load_model(mode, model_class, name, *args, **kwargs)

    def load_model_now(self, mode, model_class, name=None, *args, batch=None, **kwargs):
        """ Load a model immediately

        Parameters
        ----------
        mode : str
            'static' or 'dynamic'

        model_class
            a type of a model

        name : str
            (optional) a model name

        batch : Batch
            (optional) a batch which might be used to evaluate named expressions in other parameters

        args, kwargs
            model-specific parameters (like paths, formats, etc)
        """
        self._exec_load_model(batch, dict(mode=mode, model_class=model_class, model_name=name,
                                          args=args, kwargs=kwargs))

    def save_model(self, name, *args, **kwargs):
        """ Save a model

        Parameters
        ----------
        name : str
            a model name

        batch : Batch
            (optional) a batch which might be used to evaluate named expressions in other parameters

        args, kwargs
            model-specific parameters (like paths, formats, etc)
        """
        return self._add_action(SAVE_MODEL_ID, *args, _args=dict(model_name=name), **kwargs)

    def _exec_save_model(self, batch, action):
        name = self._eval_expr(action['model_name'], batch=batch)
        model = self.get_model_by_name(name)
        args, kwargs = self._make_model_args(batch, action, model)
        self.models.save_model(name, *args, **kwargs)

    def save_model_now(self, name, *args, batch=None, **kwargs):
        """ Save a model immediately

        Parameters
        ----------
        name : str
            a model name

        batch : Batch
            (optional) a batch which might be used to evaluate named expressions in other parameters

        args, kwargs
            model-specific parameters (like paths, formats, etc)
        """
        self._exec_save_model(batch, dict(model_name=name, args=args, kwargs=kwargs))

    def gather_metrics(self, metrics_class, *args, save_to=None, **kwargs):
        """ Collect metrics for a model

        Parameters
        ----------
        metrics_class : class or str
            A class which calculates metrics (see :class:`~.Metrics`)

            If str:

            - 'class' for `:class:`~.ClassificationMetrics`)
            - 'segmentation' or 'mask' for `:class:`~.SegmentationMetricsByPixels`)
            - 'instance' for `:class:`~.SegmentationMetricsByInstances`)

        args
        kwargs
            Parameters for metrics calculation

        save_to : a named expression
            A location where metrics will be saved to.

        Notes
        -----
        For available metrics see :class:`metrics API <.metrics.Metrics>`.

        A mode can be passed to `save_to` expression:

        - 'w' saves metrics for the last batch only which is convenient for metrics evaluation during training.

        - 'u' is more suitable to calculate metrics during testing / validation.

        - 'a' collects the history of batch metrics.

        Examples
        --------

        ::

            pipeline = (dataset.test.p
                .init_variable('metrics')
                .init_variable('inferred_masks')
                .import_model('unet', train_pipeline)
                .predict_model('unet', fetches='predictions', feed_dict={'x': B('images')},
                               save_to=V('inferred_masks'))
                .gather_metrics('masks', targets=B('masks'), predictions=V('inferred_masks'),
                                fmt='proba', axis=-1, save_to=V('metrics', mode='u'))
                .run(BATCH_SIZE, bar=True)
            )

            metrics = pipeline.get_variable('metrics')
            metrics.evaluate(['sensitivity', 'specificity'])
        """
        return self._add_action(GATHER_METRICS_ID, *args,
                                _args=dict(metrics_class=metrics_class, save_to=save_to),
                                **kwargs)

    def _exec_gather_metrics(self, batch, action):
        metrics_class = self._eval_expr(action['metrics_class'], batch)
        if isinstance(metrics_class, str):
            available_metrics = [m for m in METRICS if metrics_class in m]
            if len(available_metrics) > 1:
                raise ValueError('Metrics name is ambiguous', metrics_class)
            if len(available_metrics) == 0:
                raise ValueError('Metrics not found', metrics_class)
            metrics_class = METRICS[available_metrics[0]]
        elif not isinstance(metrics_class, type):
            raise TypeError('Metrics can be a string or a class', metrics_class)

        metrics = metrics_class(*action['args'], **action['kwargs'])
        self._save_output(batch, None, metrics, action['save_to'])

    def join(self, *pipelines):
        """ Join one or several pipelines """
        return self._add_action(JOIN_ID, _args=dict(pipelines=pipelines, mode='i'))

    def merge(self, *pipelines, fn=None):
        """ Merge pipelines """
        return self._add_action(MERGE_ID, _args=dict(pipelines=pipelines, mode='n', fn=fn))

    def rebatch(self, batch_size, fn=None):
        """ Set the output batch size """
        new_p = type(self)(self.dataset)
        return new_p._add_action(REBATCH_ID, _args=dict(batch_size=batch_size, pipeline=self, fn=fn))    # pylint:disable=protected-access

    def _put_batches_into_queue(self, gen_batch, bar, bar_desc):
        while not self._stop_flag:
            self._prefetch_count.put(1, block=True)
            try:
                batch = next(gen_batch)
                if bar:
                    update_bar(bar, bar_desc, pipeline=self, batch=batch)
            except StopIteration:
                break
            else:
                future = self._executor.submit(self.execute_for, batch, new_loop=True)
                self._prefetch_queue.put(future, block=True)
        self._prefetch_queue.put(None, block=True)

    def _run_batches_from_queue(self):
        skip_batch = False
        while not self._stop_flag:
            future = self._prefetch_queue.get(block=True)
            if future is None:
                self._prefetch_queue.task_done()
                self._batch_queue.put(None)
                break
            else:
                try:
                    batch = future.result()
                except SkipBatchException:
                    skip_batch = True
                except Exception:   # pylint: disable=broad-except
                    exc = future.exception()
                    print("Exception in a thread:", exc)
                    traceback.print_tb(exc.__traceback__)
                finally:
                    if not skip_batch:
                        self._batch_queue.put(batch, block=True)
                        skip_batch = False
                    self._prefetch_queue.task_done()

    def _clear_queue(self, queue):
        if queue is not None:
            while not queue.empty():
                queue.get(block=True)
                queue.task_done()

    def _stop_executor(self, executor):
        if executor is not None:
            executor.shutdown()

    def reset(self, *args):
        """ Clear all iteration metadata in order to start iterating from scratch

        Parameters
        ----------
        what : list of str, str or bool or None
            what to reset to start from scratch:

            - 'iter' - restart the batch iterator
            - 'variables' - re-initialize all pipeline variables
            - 'models' - reset all models

        Examples
        --------
        ::
            pipeline.reset('iter')

            pipeline.reset('vars', 'models')

            pipeline.reset(['iter', 'vars'])

        """
        if len(args) == 1 and isinstance(args[0], (list, tuple)):
            args = args[0]
        what = args

        if len(what) == 1:
            if what[0] is None or what[0] is False:
                what = []
            elif what[0] is True:
                what = 'iter'
            elif what[0] == 'all':
                what = ['iter', 'variables', 'models']
        if isinstance(what, str):
            what = [what]

        if 'iter' in what:
            self._stop_flag = True

            self._clear_queue(self._prefetch_queue)
            self._clear_queue(self._batch_queue)
            self._clear_queue(self._prefetch_count)

            self._stop_executor(self._executor)
            self._stop_executor(self._service_executor)

            self._executor = None
            self._service_executor = None
            self._prefetch_count = None
            self._prefetch_queue = None
            self._batch_queue = None
            self._rest_batch = None
            self._batch_generator = None
            self._iter_params = Baseset.get_default_iter_params()

        if 'vars' in what or 'variables' in what:
            self._init_all_variables()

        if 'models' in what:
            self.models.reset()


    def gen_rebatch(self, *args, **kwargs):
        """ Generate batches for rebatch operation """
        _action = self._actions[0]

        if _action['pipeline'].dataset is None:
            pipeline = _action['pipeline'] << self.dataset
        else:
            pipeline = self.from_pipeline(_action['pipeline'])

        iter_params = kwargs.get('iter_params', None)

        self._rest_batch = None
        while True:
            if self._rest_batch is None:
                cur_len = 0
                batches = []
            else:
                cur_len = len(self._rest_batch)
                batches = [self._rest_batch]
                self._rest_batch = None
            while cur_len < _action['batch_size']:
                try:
                    new_batch = pipeline.next_batch(*args, iter_params=iter_params, **kwargs)
                except StopIteration:
                    break
                else:
                    batches.append(new_batch)
                    cur_len += len(new_batch)
            if len(batches) == 0:
                break
            else:
                if _action['fn'] is None:
                    batch, self._rest_batch = batches[0].merge(batches, batch_size=_action['batch_size'])
                else:
                    batch, self._rest_batch = _action['fn'](batches, batch_size=_action['batch_size'])
                yield batch


    def gen_batch(self, *args, iter_params=None, reset='iter', **kwargs):
        """ Generate batches

        Parameters
        ----------
        batch_size : int
            desired number of items in the batch (the actual batch could contain fewer items)

        shuffle : bool, int, class:`numpy.random.RandomState` or callable
            specifies the order of items, could be:

            - bool - if `False`, items go sequentionally, one after another as they appear in the index.
                if `True`, items are shuffled randomly before each epoch.

            - int - a seed number for a random shuffle.

            - :class:`numpy.random.RandomState` instance.

            - callable - a function which takes an array of item indices in the initial order
                (as they appear in the index) and returns the order of items.

        n_iters : int
            Number of iterations to make (only one of `n_iters` and `n_epochs` should be specified).

        n_epochs : int
            Number of epochs required (only one of `n_iters` and `n_epochs` should be specified).

        drop_last : bool
            if `True`, drops the last batch (in each epoch) if it contains fewer than `batch_size` items.

            If `False`, than the last batch in each epoch could contain repeating indices (which might be a problem)
            and the very last batch could contain fewer than `batch_size` items.

            See :meth:`DatasetIndex.gen_batch` for details.

        bar : bool, 'n' or callable
            Whether to show a progress bar.
            If 'n', then uses `tqdm_notebook`. If callable, it must have the same signature as `tqdm`.

        bar_desc
            Prefix for the progressbar.

        prefetch : int
            a number of batches to process in advance (default=0)

        target : 'threads' or 'mpc'
            batch parallelization engine used for prefetching (default='threads').
            'mpc' rarely works well due to complicated and slow python's inter-process communications.

        reset : list of str, str or bool
            what to reset to start from scratch:

            - 'iter' - restart the batch iterator
            - 'variables' - re-initialize all pipeline variables
            - 'models' - reset all models

        Yields
        ------
        an instance of the batch class returned by the last action

        Examples
        --------

        ::

            for batch in pipeline.gen_batch(C('batch_size'), shuffle=True, n_epochs=2, drop_last=True):
                # do whatever you want
        """
        if len(args) == 0 and len(kwargs) == 0:
            if self._lazy_run is None:
                raise RuntimeError("gen_batch without arguments requires a lazy run at the end of the pipeline")
            args, kwargs = self._lazy_run

        args_value = self._eval_expr(args)
        kwargs_value = self._eval_expr(kwargs)
        self.reset(reset)
        self._iter_params = iter_params or self._iter_params or self.dataset.get_default_iter_params()

        return self._gen_batch(*args_value, iter_params=self._iter_params, **kwargs_value)


    def _gen_batch(self, *args, **kwargs):
        """ Generate batches """
        target = kwargs.pop('target', 'threads')
        prefetch = kwargs.pop('prefetch', 0)
        on_iter = kwargs.pop('on_iter', None)
        bar = kwargs.pop('bar', None)
        bar_desc = kwargs.pop('bar_desc', None)

        if len(self._actions) > 0 and self._actions[0]['name'] == REBATCH_ID:
            batch_generator = self.gen_rebatch(*args, **kwargs, prefetch=prefetch)
            prefetch = 0
        else:
            batch_generator = self.dataset.gen_batch(*args, **kwargs)

        if self._not_init_vars:
            self._init_all_variables()
            self._not_init_vars = False

        batch_size = args[0] if len(args) != 0 else kwargs.get('batch_size')
        n_iters = kwargs.get('n_iters')
        n_epochs = kwargs.get('n_epochs')
        drop_last = kwargs.get('drop_last')

        if bar:
            bar = create_bar(bar, batch_size, n_iters, n_epochs,
                             drop_last, len(self.dataset.index))


        if self.before:
            self.before.run()

        if prefetch > 0:
            # pool cannot have more than 63 workers
            prefetch = min(prefetch, 62)

            if target in ['threads', 't']:
                self._executor = cf.ThreadPoolExecutor(max_workers=prefetch + 1)
            elif target in ['mpc', 'm']:
                self._executor = cf.ProcessPoolExecutor(max_workers=prefetch + 1)
            else:
                raise ValueError("target should be one of ['threads', 'mpc']")

            self._stop_flag = False
            self._prefetch_count = q.Queue(maxsize=prefetch + 1)
            self._prefetch_queue = q.Queue(maxsize=prefetch)
            self._batch_queue = q.Queue(maxsize=1)
            self._service_executor = cf.ThreadPoolExecutor(max_workers=2)
            self._service_executor.submit(self._put_batches_into_queue, batch_generator, bar, bar_desc)
            self._service_executor.submit(self._run_batches_from_queue)

            while not self._stop_flag:
                batch_res = self._batch_queue.get(block=True)
                self._batch_queue.task_done()
                if batch_res is not None:
                    yield batch_res
                    self._prefetch_count.get(block=True)
                    self._prefetch_count.task_done()
                    if callable(on_iter):
                        on_iter(batch_res)
                else:
                    self._stop_flag = True
        else:
            is_empty = True
            for batch in batch_generator:
                try:
                    batch_res = self.execute_for(batch)
                    if bar:
                        update_bar(bar, bar_desc, pipeline=self, batch=batch)
                except SkipBatchException:
                    pass
                else:
                    is_empty = False
                    yield batch_res
                    if callable(on_iter):
                        on_iter(batch_res)
            if is_empty:
                logging.warning("Batch generator is empty. Use pipeline.reset('iter') to restart iteration.")

        if bar:
            bar.close()

        if self.after:
            self.after.run()


    def create_batch(self, batch_index, *args, **kwargs):
        """ Create a new batch by given indices and execute all lazy actions """
        batch = self.dataset.create_batch(batch_index, *args, **kwargs)
        batch_res = self.execute_for(batch)
        return batch_res

    def next_batch(self, *args, **kwargs):
        """ Get the next batch and execute all lazy actions

        See also
        --------
        :meth:`~Pipeline.gen_batch`
        """
        if len(args) == 0 and len(kwargs) == 0:
            if self._lazy_run is None:
                raise RuntimeError("next_batch without arguments requires a lazy run at the end of the pipeline")
            args, kwargs = self._lazy_run
            batch_res = self.next_batch(*args, **kwargs)
        elif True or kwargs.get('prefetch', 0) > 0:
            if self._batch_generator is None:
                self._lazy_run = args, kwargs
                self._batch_generator = self.gen_batch(*args, **kwargs)
            batch_res = next(self._batch_generator)
        else:
            _kwargs = kwargs.copy()
            # target is not used here, but people tend to forget removing it when set prefetch to 0
            _kwargs.pop('target')
            # prefetch could be 0
            _kwargs.pop('prefetch')
            batch_res = None
            while batch_res is None:
                batch_index = self.index.next_batch(*args, **_kwargs)
                try:
                    batch_res = self.create_batch(batch_index, **_kwargs)
                except SkipBatchException:
                    pass
        return batch_res

    def run(self, *args, **kwargs):
        """ Execute all lazy actions for each batch in the dataset

        See also
        --------
        :meth:`~Pipeline.gen_batch`
        """
        if kwargs.pop('lazy', False):
            self._lazy_run = args, kwargs
        else:
            if self._lazy_run:
                _args, _kwargs = self._lazy_run
                args = _args if len(args) == 0 else args
                kwargs = {**_kwargs, **kwargs}
            if 'n_epochs' in kwargs and kwargs['n_epochs'] is None:
                warnings.warn('Pipeline will never stop as n_epochs=None')

            self._batch_generator = self.gen_batch(*args, **kwargs)
            for _ in self._batch_generator:
                pass
            self._batch_generator = None

        return self

    def run_now(self, *args, **kwargs):
        """ Execute pipeline immediately """
        return self.run(*args, **kwargs, lazy=False)

    def run_later(self, *args, **kwargs):
        """ Define params to execute pipeline later """
        return self.run(*args, **kwargs, lazy=True)<|MERGE_RESOLUTION|>--- conflicted
+++ resolved
@@ -460,8 +460,6 @@
         """ Delete all variables """
         self.variables = VariableDirectory()
 
-<<<<<<< HEAD
-=======
     def inc_variable(self, name):
         """ Increment a value of a given variable during pipeline execution """
         return self._add_action(INC_VARIABLE_ID, _args=dict(var_name=name))
@@ -502,7 +500,6 @@
 
 
     @deprecated("update_variable() is deprecated. Use pipeline.update(V(name), value) instead.")
->>>>>>> e16769d1
     def update_variable(self, name, value=None, mode='w'):
         """ Update a value of a given variable lazily during pipeline execution
 
