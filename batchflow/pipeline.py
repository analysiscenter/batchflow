--- conflicted
+++ resolved
@@ -25,16 +25,10 @@
 from .variables import VariableDirectory
 from .models.metrics import (ClassificationMetrics, SegmentationMetricsByPixels,
                              SegmentationMetricsByInstances, RegressionMetrics, Loss)
-<<<<<<< HEAD
-from ._const import (JOIN_ID, MERGE_ID, REBATCH_ID, PIPELINE_ID, IMPORT_MODEL_ID, TRAIN_MODEL_ID,
-                     PREDICT_MODEL_ID, SAVE_MODEL_ID, LOAD_MODEL_ID, GATHER_METRICS_ID, UPDATE_VARIABLE_ID,
-                     UPDATE_ID, CALL_ID, PRINT_ID, CALL_FROM_NS_ID, ACTIONS)
-from .utils import create_bar, update_bar, save_data_to
-=======
+
 from ._const import *       # pylint:disable=wildcard-import
 from .utils import save_data_to
 from .notifier import Notifier
->>>>>>> d75ab01f
 
 
 METRICS = dict(
