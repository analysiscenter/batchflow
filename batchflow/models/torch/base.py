""" Eager version of TorchModel. """
import os
import re
import warnings
import threading
import inspect
from collections import OrderedDict
from functools import partial
from pprint import pprint

import dill
import numpy as np
import torch
import torch.nn as nn

from .utils import unpack_fn_from_config, get_shape
from .layers import ConvBlock
from .losses import CrossEntropyLoss
from ... import Config



LOSSES = {
    'mse': nn.MSELoss,
    'bce': nn.BCEWithLogitsLoss,
    'ce': CrossEntropyLoss,
    'crossentropy': CrossEntropyLoss,
    'absolutedifference': nn.L1Loss,
    'l1': nn.L1Loss,
    'cosine': nn.CosineSimilarity,
    'cos': nn.CosineSimilarity,
    'hinge': nn.HingeEmbeddingLoss,
    'huber': nn.SmoothL1Loss,
    'logloss': CrossEntropyLoss,
}

DECAYS = {
    'exp': torch.optim.lr_scheduler.ExponentialLR,
    'lambda': torch.optim.lr_scheduler.LambdaLR,
    'step': torch.optim.lr_scheduler.StepLR,
    'multistep': torch.optim.lr_scheduler.MultiStepLR,
    'cos': torch.optim.lr_scheduler.CosineAnnealingLR,
}

DECAYS_DEFAULTS = {
    torch.optim.lr_scheduler.ExponentialLR : dict(gamma=0.96),
    torch.optim.lr_scheduler.LambdaLR : dict(lr_lambda=lambda epoch: 0.96**epoch),
    torch.optim.lr_scheduler.StepLR: dict(step_size=30),
    torch.optim.lr_scheduler.MultiStepLR: dict(milestones=[30, 80]),
    torch.optim.lr_scheduler.CosineAnnealingLR: dict(T_max=None)
}



class TorchModel:
    r""" Base class for eager Torch models.

    Parameters
    ----------
    config : dict, :class:`~Config`
        Configuration of model creation. Below are the valid keys.

    inputs : dict, optional
        Mapping from placeholder names (e.g. ``images``, ``labels``, ``masks``) to arguments of their initialization.
        Allows to create placeholders of needed shape and data format and initialize model before
        first pass of actual batch data (thus explicitly imposing shapes).

        Value must be a dictionary with parameters. If some parameters are omitted, then defaults will be at use.
        Valid keys are:

            dtype : str or torch.dtype
                Data type. Default is 'float32'.

            shape : int, None, sequence of ints or Nones
                Tensor shape with channels and without batch size. Default is None.

            classes : int, array-like or None
                If int, then number of classes.
                If None, then tensor has no classes. Default is None.

    placeholder_batch_size : int
        If `inputs` is specified with all the required shapes, then it serves as size of batch dimension during
        placeholder (usually np.ndarrays with zeros) creation. Default value is 2.

    loss : str, tuple, dict, list
        Loss function, might be defined in multiple formats.

        If str, then short ``name``.
        If tuple, then ``(name, *args)``.
        If dict, then ``{'name': name, **kwargs}``.
        If list, then sequence of losses in previous formats.

        Name must be one of:
            - short name (e.g. ``'mse'``, ``'ce'``, ``'l1'``, ``'cos'``, ``'hinge'``,
              ``'huber'``, ``'logloss'``, ``'dice'``)
            - a class name from `torch losses <https://pytorch.org/docs/stable/nn.html#loss-functions>`_
              (e.g. ``'PoissonNLL'`` or ``'TripletMargin'``)
            - callable

        Examples:

        - ``{'loss': 'mse'}``
        - ``{'loss': ('KLDiv', {'reduction': 'none'})``
        - ``{'loss': {'name': MyCustomLoss, 'epsilon': 1e-6}}``
        - ``{'loss': my_custom_loss_fn}``
        - ``{'loss': ['dice', 'bce']}``

    optimizer : str, tuple, dict
        Optimizer, might be defined in multiple formats.

        If str, then short ``name``.
        If tuple, then ``(name, *args)``.
        If dict, then ``{'name': name, **kwargs}``.

        Name must be one of:
            - short name (e.g. ``'Adam'``, ``'Adagrad'``, any optimizer from
              `torch.optim <https://pytorch.org/docs/stable/optim.html#algorithms>`_)
            - a class with ``Optimizer`` interface
            - a callable which takes model parameters and optional args

        Examples:

        - ``{'optimizer': 'Adam'}``
        - ``{'optimizer': ('SparseAdam', {'lr': 0.01})}``
        - ``{'optimizer': {'name': 'Adagrad', 'initial_accumulator_value': 0.01}``
        - ``{'optimizer': {'name': MyCustomOptimizer, momentum=0.95}}``

    decay : str, tuple, dict
        Learning rate decay algorithm, might be defined in multiple formats.
        All decays require to have ``n_iters`` as a key in a configuration
        dictionary that contains the number of iterations in one epoch.

        If str, then short ``name``.
        If tuple, then ``(name, *args)``.
        If dict, then ``{'name': name, **kwargs}``.

        Name must be one of:

        - short name (``'exp'``, ``'invtime'``, ``'naturalexp'``, ``'const'``, ``'poly'``)
        - a class name from `torch.optim.lr_scheduler
          <https://pytorch.org/docs/stable/optim.html#how-to-adjust-learning-rate>`_
          (e.g. ``'LambdaLR'``) except ``'ReduceLROnPlateau'``.
        - a class with ``_LRScheduler`` interface
        - a callable which takes optimizer and optional args

        Examples:

        - ``{'decay': 'exp'}``
        - ``{'decay': ('StepLR', {'steps_size': 10000})}``
        - ``{'decay': {'name': MyCustomDecay, 'decay_rate': .5}``

    n_iters : int
        Frequency of making step of learning rate decay.

    train_steps : dict
        Configuration of different training procedures.
        Must be a mapping from string names to dictionary with train parameters like
        loss, optimizer, decay, n_iters. Those keys support syntax defined above.

        If any of loss, optimizer, decay, n_iters is defined directly in config, it serves as the default
        value for every train step.

        Optimizer and decay, created at one train step, can be re-used in another. To do so, one can
        pass 'use' key with value corresponding to the name of train step from which you want to borrow optimizer.
        Note that in this case you are still free to change loss-function or scope.

        In order to use particular train step during train, one must pass `train_mode` argument to
        :meth:`.TorchModel.train` method.

        Examples:

        Create multiple training procedures:
            - one to optimize weights to minimize cross-entropy with Adam
            - one to optimize weights to minimize Dice-coefficient loss with RMSProp
            - one to optimize weights to minimize cross-entropy loss with re-used optimizer from previous

        .. code-block:: python

            {'train_steps': {'adam_ce': {'loss': 'ce', 'optimizer': 'Adam'},
                             'rmsprop_dice': {'loss': 'dice', 'optimizer': 'RMSProp'}},
                             'rmsprop_ce': {'loss': 'ce', 'use': 'rmsprop_dice'}}

    device : str, torch.device or sequence
        If str, a device name (e.g. 'cpu' or 'gpu:0'). Regular expressions are also allowed (e.g. 'gpu:*').
        If torch.device, then device to be used.
        If sequence, then each entry must be in one of previous formats, and batch data is paralleled across them.
        Default behaviour is to use one (and only one) device of the best available type (priority to GPU over CPU).

    benchmark : bool
        Whether to optimize network's forward pass after the first batch. Can speed up training if shapes of inputs
        are constant.

    sync_frequency : int
        How often to apply accumulated gradients to the weights. Default value is to apply them after each batch.

    microbatch : int, bool or None
        Also known as virtual batch. If int, then size of chunks to split every batch into.
        Allows to process given data sequentially, accumulating gradients from microbatches and applying them
        once in the end. Can be changed later in the `train` method. Batch size must be divisible by microbatch size.
        If True, then every batch is split into individual items (same as microbatch equals 1).
        If False or None, then feature is not used. Default is not to use microbatching.

    order : sequence
        Defines sequence of network blocks in the architecture. Default is initial_block -> body -> head.
        Each element of the sequence must be either a string, a tuple or a dict.
        If string, then it is used as name of method to use, as config key to use, as name in model repr.
        For example, ``'initial_block'`` stands for using ``self.initial_block`` with config[`initial_block`]
        as parameters, and model representation would show this part of network as `initial_block`.
        If tuple, then it must have three elements: (block_name, config_name, method).
        If dict, then it must contain three keys: `block_name`, `config_name`, `method`.
        In cases of tuple and dict, `method` can also be callable.

    initial_block : dict
        User-defined module or parameters for the input block, usually
        :class:`~.eager_torch.layers.ConvBlock` parameters.

        If ``initial_block/inputs`` is specified with a name or list of names,
        then it should contain names from ``inputs`` with info about shapes of tensors to be passed to `initial_block`.

        Examples:

        - ``{'initial_block/inputs': 'images'}``
        - ``{'initial_block': dict(inputs='features')}``
        - ``{'initial_block': dict(inputs='images', layout='nac nac', filters=64, kernel_size=[7, 3], strides=[1, 2])}``
        - ``{'initial_block': MyCustomModule(some_param=1, another_param=2)}``

    body : dict or nn.Module
        User-defined module or parameters for the base network layers,
        usually :class:`~.eager_torch.layers.ConvBlock` parameters.

    head : dict or nn.Module
        User-defined module or parameters for the head layers,
        usually :class:`~.eager_torch.layers.ConvBlock` parameters.

    predictions : str or callable
        An operation applied to the head output to make the predictions tensor which is used in the loss function.
        See :meth:`.TorchModel.output` for details.

    output : dict or list
        Auxiliary operations to apply to network predictions. See :meth:`.TorchModel.output` for details.

    common : dict
        Default parameters for all blocks (see :class:`~.eager_torch.layers.ConvBlock`).


    **In order to create your own model, it is recommended to:**

    * Take a look at :class:`~.eager_torch.layers.ConvBlock` since it is widely used as a building
      block almost everywhere.

    * Define model defaults (e.g. number of filters, dropout rates, etc) by overriding
      :meth:`.TorchModel.default_config`. Those parameters are then updated with external configuration dictionary.

    * Define config post-processing by overriding :meth:`~.TorchModel.build_config`.
      Its main use is to infer parameters that can't be known in advance (e.g. number of classes, shape of inputs).

    * Override :meth:`~.TorchModel.initial_block`, :meth:`~.TorchModel.body` and :meth:`~.TorchModel.head`, if needed.
      You can either use usual `Torch layers <https://pytorch.org/docs/stable/nn.html>`_,
      or predefined layers like :class:`~eager_torch.layers.PyramidPooling`.
      Conveniently, 'initial_block' is used to make pre-processing (e.g. reshaping or agressive pooling) of inputs,
      'body' contains the meat of the network flow, and 'head' makes sure that the output is compatible with targets.


    **In order to use existing model, it is recommended to:**

    * If ``inputs`` key defines shapes for all tensors in ``initial_block/inputs``, then model is created off of
      placeholders (tensors with all zeros); otherwise, the first batch data is used to create model.

    * ``loss``, ``optimizer``, ``decay`` keys.

    * ``initial_block`` sub-dictionary with ``inputs`` key with names of tensors to use as network inputs.

    * ``initial_block``, ``body``, ``head`` keys are used to define behaviour of respective part of the network.
      Default behaviour is to support all of the :class:`~.eager_torch.layers.ConvBlock` options.
      For complex models, take a look at default config of the chosen model to learn
      which parameters should be configured.
    """
    def __init__(self, config=None):
        self.full_config = Config(config)
        self.config = Config(config)
        self.train_lock = threading.Lock()

        self.input_names = None
        self.input_shapes = None
        self.target_shape = None
        self.classes = None
        self.model = None
        self.device = None
        self.devices = []
        self.train_steps = None

        self.sync_counter = 0
        self.microbatch = None

        self.iter_info = {}
        self.preserve = ['full_config', 'input_shapes', 'target_shape', 'classes',
                         'model',
                         'train_steps', 'sync_counter', 'microbatch']

        load = self.config.get('load')
        build = self.config.get('build', default=load is None)
        if load:
            self.load(**load)
        if build:
            self.build()

    def reset(self):
        """ Allows to recreate model from scratch. """
        self.model = None
        self.iter_info = {}


    def build(self):
        """ Build the model. """
        self.full_config = self.combine_configs()
        self._get_devices()
        self._get_placeholder_shapes()
        self.full_config = self.build_config()

        # If the inputs are set in config with their shapes we can build right away
        if self.input_shapes:
            self._build()

    @classmethod
    def default_config(cls):
        """ Define model defaults.

        You need to override this method if you expect your model or its blocks to serve as a base for other models
        (e.g. VGG for FCN, ResNet for LinkNet, etc).

        Put here all constants (like the number of filters, kernel sizes, block layouts, strides, etc)
        specific to the model, but independent of anything else (like image shapes, number of classes, etc).

        These defaults can be changed in :meth:`~.TorchModel.build_config` or when calling :meth:`.Pipeline.init_model`.

        Examples
        --------
        .. code-block:: python

            @classmethod
            def default_config(cls):
                config = TorchModel.default_config()
                config['initial_block'] = dict(layout='cnap', filters=16, kernel_size=7, strides=2,
                                               pool_size=3, pool_strides=2)
                config['body/filters'] = 32
                config['head'] = dict(layout='cnadV', dropout_rate=.2)
                return config
        """
        config = Config()
        config['inputs'] = {}
        config['placeholder_batch_size'] = 2

        config['device'] = None
        config['benchmark'] = True
        config['microbatch'] = None
        config['sync_frequency'] = 1

        config['train_steps'] = None
        config['loss'] = None
        config['optimizer'] = 'Adam'
        config['decay'] = None

        config['order'] = ['initial_block', 'body', 'head']
        config['initial_block'] = {}
        config['body'] = {}
        config['head'] = {}
        config['common'] = {}

        config['predictions'] = None
        config['output'] = None
        return config

    def combine_configs(self):
        """ Combine default configuration and the external one. """
        config = self.default_config() + self.config
        return config

    def build_config(self):
        """ Define model's architecture configuration.

        * Don't forget to call ``super().build_config(names)`` in the beginning.

        * Define parameters for :meth:`.TorchModel.initial_block`, :meth:`.TorchModel.body`, :meth:`.TorchModel.head`,
          which depend on inputs.

        * Dont forget to return ``config`` at the end.

        Examples
        --------
        .. code-block:: python

            def build_config(self, names=None):
                config = super().build_config(names)
                config['head/filters'] = self.num_classes('targets')
                return config
        """
        config = self.full_config

        if config.get('inputs'):
            inputs_config = config['inputs']

            # Add default aliases
            if 'targets' not in inputs_config:
                if 'labels' in inputs_config:
                    inputs_config['targets'] = inputs_config['labels']
                elif 'masks' in inputs_config:
                    inputs_config['targets'] = inputs_config['masks']

            # Fetch default data format for all the parts of the network
            inputs = config.get('initial_block/inputs')
            if isinstance(inputs, str):
                data_format = inputs_config.get(inputs, {}).get('data_format')
            elif isinstance(inputs, (tuple, list)):
                data_format = inputs_config.get(inputs[0], {}).get('data_format')
            else:
                data_format = 'channels_first'
            config['common/data_format'] = config.get('common/data_format') or data_format

        config['head/target_shape'] = self.target_shape
        config['head/classes'] = self.classes

        if config.get('head/units') is None:
            config['head/units'] = self.classes
        if config.get('head/filters') is None:
            config['head/filters'] = self.classes
        return config


    def _get_devices(self):
        devices = self.full_config.get('device')
        if devices is None:
            if torch.cuda.is_available():
                self.device = torch.device('cuda:0')
            else:
                self.device = torch.device('cpu')
        else:
            devices = devices if isinstance(devices, list) else [devices]
            available_devices = ['cuda:{}'.format(i) for i in range(torch.cuda.device_count())] + ['cpu']
            for dev in devices:
                if isinstance(dev, torch.device):
                    self.devices.append(dev)
                elif isinstance(dev, str):
                    dev_ = dev.lower()
                    dev_ = dev_.replace('gpu', 'cuda')
                    dev_ = dev_.replace('cpu:0', 'cpu')

                    devices = [torch.device(device) for device in available_devices
                               if re.search(dev_, device.lower()) is not None]
                    self.devices.extend(devices)
                else:
                    raise TypeError('Wrong device type: {}'.format(type(dev)))
            self.devices = [device for i, device in enumerate(self.devices)
                            if device not in self.devices[:i]]
            self.device = self.devices[0]

        torch.backends.cudnn.benchmark = self.full_config.get('benchmark', 'cuda' in self.device.type)

    def _get_placeholder_shapes(self):
        config = self.full_config

        input_names = config.pop('initial_block/inputs', default=None)
        if input_names is not None:
            batch_size = config.get('placeholder_batch_size', 2)
            input_names = input_names if isinstance(input_names, (tuple, list)) else [input_names]

            shapes = []
            for name in input_names:
                cfg = config['inputs'].get(name, {})
                if 'shape' in cfg:
                    shapes.append((batch_size, *cfg['shape']))
                else:
                    shapes.append(None)

            if None not in shapes:
                self.input_shapes = shapes
            self.input_names = input_names

        if config.get('inputs'):
            classes, shapes = [], []
            for name in ['labels', 'masks', 'targets']:
                cfg = config['inputs'].get(name, {})
                if 'classes' in cfg:
                    classes.append(cfg['classes'])
                if 'shape' in cfg:
                    shapes.append(cfg['shape'])
            if len(classes) == 1:
                self.classes = classes[0]
            if len(shapes) == 1:
                self.target_shape = (batch_size, *shapes[0])
                if self.classes is None:
                    self.classes = shapes[0][0]


    def _build(self, inputs=None):
        config = self.full_config
        order = config.get('order')

        inputs = inputs or self._placeholder_data()

        blocks = []
        for item in order:
            if isinstance(item, str):
                block_name = config_name = method = item
            elif isinstance(item, tuple) and len(item) == 3:
                block_name, config_name, method = item
            elif isinstance(item, dict):
                block_name = item['block_name']
                config_name = item.get('config_name', block_name)
                method = item.get('method', config_name)

            inputs = inputs[0] if isinstance(inputs, (tuple, list)) and len(inputs) == 1 else inputs
            block = self._make_block(config_name, method, config, inputs)
            if block is not None:
                block.to(self.device)
                inputs = block(inputs)
                blocks.append((block_name, block))

        self.model = nn.Sequential(OrderedDict(blocks))
        if len(self.devices) > 1:
            self.model = nn.DataParallel(self.model, self.devices)
        else:
            self.model.to(self.device)

        self.train_steps = self._make_train_steps(config)

    def _placeholder_data(self):
        data = [np.zeros(shape, dtype=np.float32) for shape in self.input_shapes]
        data = self._fill_param(data)
        return data

    def _make_block(self, name, method, config, inputs):
        if isinstance(config[name], nn.Module):
            block = config[name]
        elif isinstance(config[name], dict):
<<<<<<< HEAD
            inputs = config[name].pop('inputs', None) or inputs
            block = getattr(self, name)(inputs=inputs, **{**config['common'], **config[name]})
=======
            config = {**config['common'], **config[name]}
            if 'module' in config:
                module = config['module']
                if isinstance(module, nn.Module):
                    block = module
                else:
                    kwargs = config.get('module_kwargs', {})
                    if 'inputs' in inspect.getfullargspec(module.__init__)[0]:
                        kwargs = {'inputs': inputs, **kwargs}
                    block = module(*config.get('module_args', []), **kwargs)
            else:
                method = getattr(self, method) if isinstance(method, str) else method
                block = method(inputs=inputs, **config)
>>>>>>> 01664d78
        else:
            raise ValueError('{} must be configured either as nn.Module or dictionary, got {}'.format(name, config))
        return block


    def _make_train_steps(self, config):
        # Wrap parameters from config root as `train_steps`
        if config.get('train_steps') is None:
            config['train_steps'] = {'': {key: config.get(key) for key in
                                          ('loss', 'optimizer', 'decay', 'n_iters')}}

        # First pass through the config: pass values from higher level, create (and store) all of the optimizers
        optimizers = {}
        for key, subconfig in config['train_steps'].items():
            subconfig.update({key: subconfig.get(key) or config.get(key)
                              for key in ('loss', 'optimizer', 'decay', 'n_iters')})
            if subconfig.get('optimizer') is not None:
                if optimizers.get(key) is None:
                    optimizers[key] = self._make_optimizer(subconfig)

        # Second pass through the config: create loss, get scope variables, minimize via chosen optimizer
        train_steps = {}
        for key, subconfig in config['train_steps'].items():
            loss = self._make_loss(subconfig)
            optimizer, decay = optimizers.get(subconfig.get('use')) or optimizers.get(key)
            step = {
                'loss': loss,
                'optimizer': optimizer,
                'decay': decay,
                'n_iters': subconfig.get('n_iters'),
            }
            train_steps.update({key: step})

        return train_steps

    def _make_loss(self, config):
        res = unpack_fn_from_config('loss', config)
        res = res if isinstance(res, list) else [res]

        losses = []
        for loss, args in res:
            loss_fn = None
            if isinstance(loss, str):
                if hasattr(nn, loss):
                    loss = getattr(nn, loss)
                elif hasattr(nn, loss + "Loss"):
                    loss = getattr(nn, loss + "Loss")
                else:
                    loss = LOSSES.get(re.sub('[-_ ]', '', loss).lower(), None)
            elif isinstance(loss, type):
                pass
            elif isinstance(loss, nn.Module):
                loss_fn = loss
            elif callable(loss):
                loss_fn = partial(loss, **args)
            else:
                raise ValueError("Loss is not defined in the model %s" % self.__class__.__name__)
            loss_fn = loss_fn or loss(**args)
            if isinstance(loss_fn, nn.Module):
                loss_fn.to(device=self.device)
            losses.append(loss_fn)
        return losses

    def _make_optimizer(self, config):
        optimizer, optimizer_args = unpack_fn_from_config('optimizer', config)

        if callable(optimizer) or isinstance(optimizer, type):
            pass
        elif isinstance(optimizer, str) and hasattr(torch.optim, optimizer):
            optimizer = getattr(torch.optim, optimizer)
        else:
            raise ValueError("Unknown optimizer", optimizer)

        if optimizer:
            optimizer = optimizer(self.model.parameters(), **optimizer_args)
        else:
            raise ValueError("Optimizer is not defined", optimizer)

        decay, decay_args = self._make_decay(config)
        if decay is not None:
            decay = decay(optimizer, **decay_args)
        return optimizer, decay

    def _make_decay(self, config):
        decay, decay_args = unpack_fn_from_config('decay', config)
        n_iters = config.get('n_iters')

        if decay is None:
            return decay, decay_args
        if 'n_iters' not in config:
            raise ValueError("Missing required key ``'n_iters'`` in the cofiguration dict.")

        if callable(decay) or isinstance(decay, type):
            pass
        elif isinstance(decay, str) and hasattr(torch.optim.lr_scheduler, decay):
            decay = getattr(torch.optim.lr_scheduler, decay)
        elif decay in DECAYS:
            decay = DECAYS.get(decay)
        else:
            raise ValueError("Unknown learning rate decay method", decay)

        if decay in DECAYS_DEFAULTS:
            decay_dict = DECAYS_DEFAULTS.get(decay).copy()
            if decay == DECAYS['cos']:
                decay_dict.update(T_max=n_iters)
            decay_dict.update(decay_args)
            decay_args = decay_dict.copy()
        return decay, decay_args


    @classmethod
    def get_defaults(cls, name, kwargs):
        """ Fill block params from default config and kwargs """
        config = cls.default_config()
        _config = Config(config.get(name))
        _config = _config + (kwargs or {})
        config = {**config['common'], **_config}
        return config

    @classmethod
    def initial_block(cls, inputs, **kwargs):
        """ Transform inputs. Usually used for initial preprocessing, e.g. reshaping, downsampling etc.

        Notes
        -----
        For parameters see :class:`~.torch.layers.ConvBlock`.

        Returns
        -------
        torch.nn.Module or None
        """
        kwargs = cls.get_defaults('initial_block', kwargs)
        if kwargs.get('layout') or kwargs.get('base_block'):
            return ConvBlock(inputs=inputs, **kwargs)
        return None

    @classmethod
    def body(cls, inputs, **kwargs):
        """ Base layers which produce a network embedding.

        Notes
        -----
        For parameters see :class:`~.torch.layers.ConvBlock`.

        Returns
        -------
        torch.nn.Module or None
        """
        kwargs = cls.get_defaults('body', kwargs)
        if kwargs.get('layout') or kwargs.get('base_block'):
            return ConvBlock(inputs=inputs, **kwargs)
        return None

    @classmethod
    def head(cls, inputs, target_shape, classes, **kwargs):
        """ The last network layers which produce predictions. Usually used to make network output
        compatible with the `targets` tensor.

        Notes
        -----
        For parameters see :class:`~.torch.layers.ConvBlock`.

        Returns
        -------
        torch.nn.Module or None
        """
        _ = target_shape, classes
        kwargs = cls.get_defaults('head', kwargs)
        if kwargs.get('layout') or kwargs.get('base_block'):
            return ConvBlock(inputs=inputs, **kwargs)
        return None

    def information(self, config=True, devices=True, train_steps=True, model=False, misc=True):
        """ Show information about model configuration, used devices, train steps, architecture and more. """
        template = '\n##### {}:'

        if config:
            print(template.format('Config'))
            pprint(self.full_config.config)

        if devices:
            print(template.format('Devices'))
            print('Leading device is {}'.format(self.device, ))
            if self.devices:
                _ = [print('Device {} is {}'.format(i, d)) for i, d in enumerate(self.devices)]

        if train_steps:
            print(template.format('Train steps'))
            pprint(self.train_steps)

        if model:
            print(template.format('Model'))
            print(self.model)

        if misc:
            print(template.format('Additional info'))
            if self.input_shapes:
                _ = [print('Input {} has shape {}'.format(i, s)) for i, s in enumerate(self.input_shapes)]
            if self.target_shape:
                print('Target has shape {}'.format(self.target_shape))

            if self.model:
                num_params = sum(p.numel() for p in self.model.parameters() if p.requires_grad)
                print('\nTotal number of parameters in model: {}'.format(num_params))

            iters = {key: value.get('iter', 0) for key, value in self.train_steps.items()}
            print('\nTotal number of training iterations: {}'.format(sum(list(iters.values()))))
            if len(iters) > 1:
                print('Number of training iterations for individual train steps:')
                pprint(iters)

            print(template.format('Last iteration params'))
            pprint(self.iter_info)

    @property
    def info(self):
        """ Show information about model configuration, used devices, train steps and more. """
        self.information()


    def save_graph(self, log_dir=None, **kwargs):
        """ Save model graph for later visualization via tensorboard.

        Parameters
        ----------
        logdir : str
            Save directory location. Default is `runs/CURRENT_DATETIME_HOSTNAME`, which changes after each run.
            Use hierarchical folder structure to compare between runs easily,
            e.g. ‘runs/exp1’, ‘runs/exp2’, etc. for each new experiment to compare across them from within tensorboard.

        Examples
        --------
        To easily check model graph inside Jupyter Notebook, run::

        model.save_graph()
        %load_ext tensorboard
        %tensorboard --logdir runs/

        Or, using command line::
        tensorboard --logdir=runs
        """
        # Import here to avoid unnecessary tensorflow imports inside tensorboard
        from torch.utils.tensorboard import SummaryWriter
        writer = SummaryWriter(log_dir=log_dir, **kwargs)
        writer.add_graph(self.model, self._placeholder_data())
        writer.close()


    def _fill_value(self, value):
        if value.dtype not in [np.float32, 'float32']:
            value = value.astype(np.float32)

        value = torch.from_numpy(value)
        if self.device:
            value = value.to(self.device)
        return value

    def _fill_param(self, inputs):
        if isinstance(inputs, (tuple, list)):
            inputs = [self._fill_value(item) for item in inputs]
        else:
            inputs = self._fill_value(inputs)
        return inputs

    def _fill_input(self, *args, **kwargs):
        if args and kwargs:
            raise ValueError('Use either positional or keyword arguments in `train` call.')

        if kwargs:
            for name in ['labels', 'masks', 'targets']:
                if name in kwargs:
                    targets = kwargs.pop(name)

            args = [kwargs.get(name) for name in (self.input_names or list(kwargs.keys()))]
            args.append(targets)
        return tuple([self._fill_param(arg) for arg in args])

    def _fill_output(self, fetches, outputs):
        fetches = fetches if fetches is not None else []
        _fetches = [fetches] if isinstance(fetches, str) else fetches

        output = []
        for f in _fetches:
            if f in outputs:
                v = outputs[f]
                if isinstance(v, (torch.Tensor, torch.autograd.Variable)):
                    v = v.detach().cpu().numpy()
                output.append(v)
            else:
                raise KeyError('Unknown value to fetch', f)

        output = output[0] if isinstance(fetches, str) else type(fetches)(output)
        return output


    def train(self, *args, feed_dict=None, fetches=None, use_lock=False, train_mode='',
              accumulate_grads=True, sync_frequency=True, microbatch=True, **kwargs):
        """ Train the model with the data provided

        Parameters
        ----------
        args
            Arguments to be passed directly into the model.
        feed_dict : dict
            If ``initial_block/inputs`` are set, then this argument allows to pass data inside,
            with keys being names and values being actual data.
        fetches : tuple, list
            Sequence of tensor names to calculate and return.
        use_lock : bool
            If True, the whole train step is locked, thus allowing for multithreading.
        train_mode : str or sequence of str
            Name(s) of train step(s) to optimize. Regular expressions are allowed.
            If multiple train steps are selected (either via passing a sequence or by using regular expression),
            then all of them are optimized sequentially.
        accumulate_grads : bool
            If True, then gradients from different train modes are accumulated and applied once at the end.
            If False, then gradients are applied for each of the train modes separately.
        sync_frequency : int, bool or None
            If int, then how often to apply accumulated gradients to the weights.
            If True, then value from config is used (default value is to apply gradients after each batch of data).
            If False or None, then gradients are applied after each batch of data.
        microbatch : int, bool or None
            If int, then size of chunks to split every batch into. Allows to process given data sequentially,
            accumulating gradients from microbatches and applying them once in the end.
            If True, then value from config is used (default value is not to use microbatching).
            If False or None, then microbatching is not used.
        kwargs : dict
            Additional named arguments directly passed to `feed_dict`.

        Returns
        -------
        Calculated values of tensors in `fetches` in the same order.

        Examples
        --------
        .. code-block:: python

            model.train(B('images'), B('labels'), fetches='loss')
        """
        config = self.full_config
        *inputs, targets = self._fill_input(*args, **{**(feed_dict or {}), **kwargs})

        if sync_frequency is True:
            sync_frequency = config['sync_frequency']
        elif sync_frequency is False or sync_frequency is None:
            sync_frequency = 1
        train_mode = train_mode if isinstance(train_mode, (tuple, list)) else [train_mode]

        if microbatch:
            if microbatch is True:
                microbatch = config.get('microbatch')
            else:
                microbatch = microbatch or config.get('microbatch')

        if microbatch:
            microbatch = 1 if microbatch is True else microbatch
            steps = len(targets) // microbatch
            splitted_inputs = [[item[i:i + microbatch] for item in inputs] for i in range(0, len(targets), microbatch)]
            splitted_targets = [targets[i:i + microbatch] for i in range(0, len(targets), microbatch)]
        else:
            steps = 1
            splitted_inputs = [inputs]
            splitted_targets = [targets]


        if self.model is None:
            if isinstance(splitted_inputs[0], (list, tuple)):
                self.input_shapes = [get_shape(item) for item in splitted_inputs[0]]
            else:
                self.input_shapes = get_shape(splitted_inputs[0])

            self.target_shape = get_shape(splitted_targets[0])
            if self.classes is None:
                if len(self.target_shape) > 1: # segmentation
                    self.classes = self.target_shape[1]

            self.build_config()
            self._build(splitted_inputs[0])

        self.model.train()

        if use_lock:
            self.train_lock.acquire()

        outputs = []
        for i in range(steps):
            _inputs = splitted_inputs[i]
            _targets = splitted_targets[i]

            output = self._train(*_inputs, _targets, fetches=fetches, train_mode=train_mode,
                                 accumulate_grads=accumulate_grads, sync_frequency=sync_frequency*steps)

            outputs.append(output)

        if use_lock:
            self.train_lock.release()

        outputs = [outputs] if isinstance(fetches, str) else outputs
        output = []
        for i in range(len(outputs)):
            lst = [item[i] for item in outputs]
            output.append(np.concatenate(lst, axis=0) if lst[0].size != 1 else np.mean(lst))
        output = output[0] if isinstance(fetches, str) else output

        self.iter_info.update({'microbatch': microbatch,
                               'sync_frequency': sync_frequency,
                               'steps': steps,
                               'train_mode': train_mode,
                               })
        return output

    def _train(self, *args, fetches=None, train_mode='', accumulate_grads=True, sync_frequency=True):
        *inputs, targets = args
        inputs = inputs[0] if isinstance(inputs, (tuple, list)) and len(inputs) == 1 else inputs

        output_container = {}

        if not accumulate_grads:
            predictions = self.model(inputs)

        for mode in train_mode:
            if mode in self.train_steps.keys():
                train_fetches = [(mode, self.train_steps[mode])]
            else:
                train_fetches = [(name, train_step) for name, train_step in self.train_steps.items()
                                 if re.search(mode, name) is not None]

            mode_loss = 0
            for name, step in train_fetches:
                loss_fn, optimizer, decay = step['loss'], step['optimizer'], step['decay']

                if 'initialized' not in step:
                    optimizer.zero_grad()
                    step['initialized'] = True

                if accumulate_grads:
                    predictions = self.model(inputs)
                loss = sum([loss_fn_(predictions, targets) for loss_fn_ in loss_fn]) / len(loss_fn)
                mode_loss += loss
                loss.backward()
                step['iter'] = step.get('iter', 0) + 1

                if self.sync_counter >= sync_frequency:
                    self.sync_counter = 1
                    optimizer.step()
                    optimizer.zero_grad()
                else:
                    self.sync_counter += 1

                if decay:
                    if step.get('current_iter', 0) >= step['n_iters']:
                        decay.step()
                        step['current_iter'] = 0
                    step['current_iter'] = step.get('current_iter', 0) + 1

                output_container['loss' + '_'*int(len(name) > 0) + name] = loss
            output_container['loss' + '_'*int(len(mode) > 0) + mode] = mode_loss
        output_container['predictions'] = predictions

        config = self.full_config
        additional_outputs = self.output(inputs=predictions, predictions=config['predictions'],
                                         ops=config['output'], **config['common'])
        output_container = {**output_container, **additional_outputs}
        output = self._fill_output(fetches, output_container)
        return output


    def predict(self, *args, targets=None, feed_dict=None, train_mode='', fetches=None, **kwargs):
        """ Get predictions on the data provided.

        Parameters
        ----------
        args : sequence
            Arguments to be passed directly into the model.
        feed_dict : dict
            If ``initial_block/inputs`` are set, then this argument allows to pass data inside,
            with keys being names and values being actual data.
        targets : ndarray, optional
            Targets to calculate loss.
        fetches : tuple, list
            Sequence of tensors to fetch from the model.
        train_mode : str
            Exact name of train step to use to calculate loss.
        kwargs : dict
            Additional named arguments directly passed to `feed_dict`.

        Returns
        -------
        Calculated values of tensors in `fetches` in the same order.

        Examples
        --------
        .. code-block:: python

            model.predict(B('images'), targets=B('labels'), fetches='loss')
        """
        feed_dict = {**(feed_dict or {}), **kwargs}
        if feed_dict:
            if targets is not None and 'targets' in feed_dict.keys():
                warnings.warn("`targets` already present in `feed_dict`, so those passed as keyword arg won't be used")
            feed_dict = {'targets': targets, **feed_dict}
            *inputs, targets = self._fill_input(*args, **feed_dict)
        else:
            inputs = self._fill_input(*args)
            if targets is not None:
                targets = self._fill_input(targets)[0]
        inputs = inputs[0] if isinstance(inputs, (tuple, list)) and len(inputs) == 1 else inputs

        self.model.eval()

        with torch.no_grad():
            output_container = {}
            predictions = self.model(inputs)

            if targets is not None:
                if train_mode in self.train_steps.keys():
                    step = self.train_steps[train_mode]
                else:
                    raise ValueError('`train_mode` must reference exact `train_step`.')

                loss_fn = step['loss']
                loss = sum([loss(predictions, targets) for loss in loss_fn]) / len(loss_fn)
                output_container['loss' + '_'*int(len(train_mode) > 0) + train_mode] = loss
            output_container['predictions'] = predictions

        config = self.full_config
        additional_outputs = self.output(inputs=predictions, predictions=config['predictions'],
                                         ops=config['output'], **config['common'])
        output_container = {**output_container, **additional_outputs}
        output = self._fill_output(fetches, output_container)
        return output


    def output(self, inputs, predictions=None, ops=None, prefix=None, **kwargs):
        """ Add output operations to the model, like predicted probabilities or labels, etc.

        Parameters
        ----------
        inputs : torch.Tensor or a sequence of torch.Tensors
            Input tensors.

        predictions : str or callable
            Operation to apply to the network output to obtain tensor which is used in loss computation.

            If str, then one of predefined operations:
                - 'sigmoid' - ``sigmoid(inputs)``
                - 'proba' - ``softmax(inputs)``
                - 'labels' - ``argmax(inputs)``
                - 'softplus' - ``softplus(inputs)``

            If callable, then user-defined operation.

        ops : sequence, dict or OrderedDict
            Auxiliary operations to apply.

            If sequence, then operations to apply. Transformed tensors are stored with the same name, as operation
            If dict, then mapping from prefixes to operations. Transformed tensors are stored with
            the prefixed name of the operation.

            For multi-output models ensure that an ordered dict is used (e.g. :class:`~collections.OrderedDict`).

        Raises
        ------
        ValueError if the number of inputs does not equal to the number of prefixes
        TypeError if inputs is not a Tensor or a sequence of Tensors

        Examples
        --------
        .. code-block:: python

            config = {
                'output': ['proba', 'labels']
            }

        However, if one of the placeholders also has a name 'labels', then it will be lost as the model
        will rewrite the name 'labels' with an output. In this case dict might be more convenient:

        .. code-block:: python

            config = {
                'output': {'predicted': ['proba', 'labels']}
            }

        Now the output will be stored under names 'predicted_proba' and 'predicted_labels'.
        """
        if ops is None:
            ops = []
        elif not isinstance(ops, (dict, tuple, list)):
            ops = [ops]
        if not isinstance(ops, dict):
            ops = {'': ops}

        if not isinstance(inputs, (tuple, list)):
            inputs = [inputs]

        outputs = {}
        for i, tensor in enumerate(inputs):
            if not isinstance(tensor, torch.Tensor):
                raise TypeError("Network output is expected to be a Tensor, but given {}".format(type(tensor)))

            prefix = [*ops.keys()][i]
            attr_prefix = prefix + '_' if prefix else ''

            self._add_output_op(tensor, predictions, 'predictions', '', **kwargs)
            for oper in ops[prefix]:
                name, output = self._add_output_op(tensor, oper, oper, attr_prefix, **kwargs)
                outputs[name] = output
        return outputs

    def _add_output_op(self, inputs, oper, name, attr_prefix, **kwargs):
        if oper is None:
            output = inputs
        elif oper == 'softplus':
            output = torch.nn.functional.softplus(inputs)
        elif oper == 'sigmoid':
            output = torch.nn.functional.sigmoid(inputs)
        elif oper == 'proba':
            axis = self.channels_axis(kwargs.get('data_format'))
            output = torch.nn.functional.softmax(inputs, dim=axis)
        elif oper == 'labels':
            class_axis = self.channels_axis(kwargs.get('data_format'))
            output = inputs.argmax(dim=class_axis)
        elif callable(oper):
            output = oper(inputs)
            name = oper.__name__
        return attr_prefix + name, output


    @classmethod
    def channels_axis(cls, data_format='channels_first'):
        """ Get channel axis. """
        data_format = data_format if data_format else 'channels_first'
        return 1 if data_format == "channels_first" or data_format.startswith("NC") else -1

    def num_classes(self, tensor, data_format='channels_first'):
        """ Get number of channels. """
        if isinstance(tensor, str) and self.config.get('inputs') is not None:
            inputs_config = self.config['inputs']
            if inputs_config.get(tensor) is not None:
                tensor_config = inputs_config[tensor]
                if tensor_config.get('shape') is not None:
                    shape = tensor_config['shape']
        else:
            shape = get_shape(tensor)
        return shape[self.channels_axis(data_format)]


    def save(self, path, *args, **kwargs):
        """ Save torch model.

        Parameters
        ----------
        path : str
            Path to a file where the model data will be stored.

        Examples
        --------
        .. code-block:: python

            torch_model = ResNet34()

        Now save the model

        .. code-block:: python

            torch_model.save('/path/to/models/resnet34')

        The model will be saved to /path/to/models/resnet34.
        """
        _ = args
        dirname = os.path.dirname(path)
        if dirname and not os.path.exists(dirname):
            os.makedirs(dirname)
        torch.save({item: getattr(self, item) for item in self.preserve}, path, pickle_module=dill, **kwargs)

    def load(self, path, *args, eval=False, **kwargs):
        """ Load a torch model from files.

        Parameters
        ----------
        path : str
            File path where a model is stored.

        eval : bool
            Whether to switch the model to eval mode.

        Examples
        --------
        .. code-block:: python

            resnet = ResNet34(load=dict(path='/path/to/models/resnet34'))

            torch_model.load(path='/path/to/models/resnet34')

            TorchModel(config={'device': 'gpu:2', 'load/path': '/path/to/models/resnet34'})

        **How to move the model to device**

        The model will be moved to device specified in the model config by key `device`.
        """
        _ = args
        self._get_devices()

        if self.device:
            checkpoint = torch.load(path, map_location=self.device, pickle_module=dill, **kwargs)
        else:
            checkpoint = torch.load(path, pickle_module=dill, **kwargs)

        for item in self.preserve:
            setattr(self, item, checkpoint.get(item))

        if self.device:
            self.model.to(self.device)

        if eval:
            self.model.eval()<|MERGE_RESOLUTION|>--- conflicted
+++ resolved
@@ -532,10 +532,6 @@
         if isinstance(config[name], nn.Module):
             block = config[name]
         elif isinstance(config[name], dict):
-<<<<<<< HEAD
-            inputs = config[name].pop('inputs', None) or inputs
-            block = getattr(self, name)(inputs=inputs, **{**config['common'], **config[name]})
-=======
             config = {**config['common'], **config[name]}
             if 'module' in config:
                 module = config['module']
@@ -549,7 +545,6 @@
             else:
                 method = getattr(self, method) if isinstance(method, str) else method
                 block = method(inputs=inputs, **config)
->>>>>>> 01664d78
         else:
             raise ValueError('{} must be configured either as nn.Module or dictionary, got {}'.format(name, config))
         return block
