""" Layers implementing Pixel Shuffle and Pixel Unshuffle for an arbitrary dimensionality.
Shi et al. "`Real-Time Single Image and Video Super-Resolution
Using an Efficient Sub-Pixel Convolutional Neural Network_
<https://arxiv.org/pdf/1609.05158.pdf>`"
"""
from torch import nn



class PixelShuffle(nn.Module):
    """ Extends `torch.nn.PixelShuffle` to and arbitrary number of dimensions.
    Rearranges elements in a tensor of shape [B, C * r^N, D1, D2, ... DN]
    to a tensor of shape [B, C, D1 * r, D2 * r, ... DN * r]
    where r is an upscale factor.

    Parameters
    ----------
    upscale_factor : int
        Factor to increase spatial resolution by.
    """
    def __init__(self, upscale_factor):
        super().__init__()
        self.upscale_factor = upscale_factor

    def forward(self, x):
        batch_size, channels, *dims = x.size()                                         # (B, C * r^2, H, W)
        ndims = len(dims)

        if channels % (self.upscale_factor**ndims) != 0:
            raise ValueError("PixelShuffle expects input of shape [B, C * r^N, D1, D2, ... DN]")
        out_channels = channels // self.upscale_factor**ndims

        factor_expand = [self.upscale_factor] * ndims
<<<<<<< HEAD
        x = x.contiguous().view(                                                       # (B, C, r, r, H, W)
            batch_size, out_channels, *factor_expand, *dims
            )
=======
        x = x.contiguous().view(batch_size, channels,                                  # (B, C, r, r, H, W)
                                *factor_expand, *dims)
>>>>>>> 2800561c

        permute_dims = [None] * (2 * ndims)
        permute_dims[::2] = range(ndims + 2, 2 * ndims + 2)
        permute_dims[1::2] = range(2, ndims + 2)
        x = x.permute(0, 1, *permute_dims).contiguous()                                # (B, C, H, r, W, r)

        out_dims = [dim * self.upscale_factor for dim in dims]
        x = x.view(batch_size, out_channels, *out_dims).contiguous()                   # (B, C, H * r, W * r)
        return x

    def extra_repr(self):
        return f'upscale_factor={self.upscale_factor}'



class PixelUnshuffle(nn.Module):
    """ Extends `torch.nn.PixelUnShuffle` to and arbitrary number of dimensions.
    Rearranges elements in a tensor of shape [B, C, D1 * r, D2 * r, ... DN * r]
    to a tensor of shape [B, C * r^N, D1, DN], where r is a downscale factor.

    Parameters
    ----------
    downscale_factor : int
        Factor to decrease spatial resolution by.
    """
    def __init__(self, downscale_factor):
        super().__init__()
        self.downscale_factor = downscale_factor

    def forward(self, x):
        x = x.contiguous()                                                             # (B, C, H * r, B * r)
        batch_size, channels, *dims = x.size()
        ndims = len(dims)

        for dim in dims:
            if dim % self.downscale_factor != 0:
                raise ValueError("PixelUnshuffle expects input of shape [B, C, D1 * r, D2 * r, ... DN * r]")
        out_dims = [dim // self.downscale_factor for dim in dims]

        shape_dims = [None] * 2 * ndims
        shape_dims[::2] = out_dims
        shape_dims[1::2] = [self.downscale_factor] * ndims

        x = x.view(batch_size, channels, *shape_dims)                                  # (B, C, H, r, W, r)

        permute_dims = [None] * 2 * ndims
        permute_dims[:2 * ndims] = range(3, 2 * ndims + 2, 2)
        permute_dims[2 * ndims:] = range(2, 2 * ndims + 1, 2)
        x = x.permute(0, 1, *permute_dims).contiguous()                                # (B, C, r, r, H, W)

        out_channels = channels * self.downscale_factor ** ndims
        x = x.view(batch_size, out_channels, *out_dims).contiguous()                   # (B, C * r^N, H, W)
        return x

    def extra_repr(self):
        return f'downscale_factor={self.downscale_factor}'<|MERGE_RESOLUTION|>--- conflicted
+++ resolved
@@ -31,14 +31,8 @@
         out_channels = channels // self.upscale_factor**ndims
 
         factor_expand = [self.upscale_factor] * ndims
-<<<<<<< HEAD
-        x = x.contiguous().view(                                                       # (B, C, r, r, H, W)
-            batch_size, out_channels, *factor_expand, *dims
-            )
-=======
         x = x.contiguous().view(batch_size, channels,                                  # (B, C, r, r, H, W)
                                 *factor_expand, *dims)
->>>>>>> 2800561c
 
         permute_dims = [None] * (2 * ndims)
         permute_dims[::2] = range(ndims + 2, 2 * ndims + 2)
